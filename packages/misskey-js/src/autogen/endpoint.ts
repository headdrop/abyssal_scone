import type {
	EmptyRequest,
	EmptyResponse,
	AdminAbuseReportNotificationRecipientCreateRequest,
	AdminAbuseReportNotificationRecipientCreateResponse,
	AdminAbuseReportNotificationRecipientDeleteRequest,
	AdminAbuseReportNotificationRecipientListRequest,
	AdminAbuseReportNotificationRecipientListResponse,
	AdminAbuseReportNotificationRecipientShowRequest,
	AdminAbuseReportNotificationRecipientShowResponse,
	AdminAbuseReportNotificationRecipientUpdateRequest,
	AdminAbuseReportNotificationRecipientUpdateResponse,
	AdminAbuseUserReportsRequest,
	AdminAbuseUserReportsResponse,
	AdminAccountsCreateRequest,
	AdminAccountsCreateResponse,
	AdminAccountsDeleteRequest,
	AdminAccountsFindByEmailRequest,
	AdminAccountsFindByEmailResponse,
	AdminAdCreateRequest,
	AdminAdCreateResponse,
	AdminAdDeleteRequest,
	AdminAdListRequest,
	AdminAdListResponse,
	AdminAdUpdateRequest,
	AdminAnnouncementsCreateRequest,
	AdminAnnouncementsCreateResponse,
	AdminAnnouncementsDeleteRequest,
	AdminAnnouncementsListRequest,
	AdminAnnouncementsListResponse,
	AdminAnnouncementsUpdateRequest,
	AdminAvatarDecorationsCreateRequest,
	AdminAvatarDecorationsCreateResponse,
	AdminAvatarDecorationsDeleteRequest,
	AdminAvatarDecorationsListRequest,
	AdminAvatarDecorationsListResponse,
	AdminAvatarDecorationsUpdateRequest,
	AdminCaptchaCurrentResponse,
	AdminCaptchaSaveRequest,
	AdminDeleteAccountRequest,
	AdminDeleteAllFilesOfAUserRequest,
	AdminDriveFilesRequest,
	AdminDriveFilesResponse,
	AdminDriveShowFileRequest,
	AdminDriveShowFileResponse,
	AdminEmojiAddRequest,
	AdminEmojiAddResponse,
	AdminEmojiAddAliasesBulkRequest,
	AdminEmojiCopyRequest,
	AdminEmojiCopyResponse,
	AdminEmojiDeleteRequest,
	AdminEmojiDeleteBulkRequest,
	AdminEmojiImportZipRequest,
	AdminEmojiListRequest,
	AdminEmojiListResponse,
	AdminEmojiListRemoteRequest,
	AdminEmojiListRemoteResponse,
	AdminEmojiRemoveAliasesBulkRequest,
	AdminEmojiSetAliasesBulkRequest,
	AdminEmojiSetCategoryBulkRequest,
	AdminEmojiSetLicenseBulkRequest,
	AdminEmojiUpdateRequest,
	AdminFederationDeleteAllFilesRequest,
	AdminFederationRefreshRemoteInstanceMetadataRequest,
	AdminFederationRemoveAllFollowingRequest,
	AdminFederationUpdateInstanceRequest,
	AdminForwardAbuseUserReportRequest,
	AdminGetIndexStatsResponse,
	AdminGetTableStatsResponse,
	AdminGetUserIpsRequest,
	AdminGetUserIpsResponse,
	AdminInviteCreateRequest,
	AdminInviteCreateResponse,
	AdminInviteListRequest,
	AdminInviteListResponse,
	AdminMetaResponse,
	AdminPromoCreateRequest,
	AdminQueueDeliverDelayedResponse,
	AdminQueueInboxDelayedResponse,
	AdminQueuePromoteRequest,
	AdminQueueStatsResponse,
	AdminRelaysAddRequest,
	AdminRelaysAddResponse,
	AdminRelaysListResponse,
	AdminRelaysRemoveRequest,
	AdminResetPasswordRequest,
	AdminResetPasswordResponse,
	AdminResolveAbuseUserReportRequest,
	AdminRolesAssignRequest,
	AdminRolesCreateRequest,
	AdminRolesCreateResponse,
	AdminRolesDeleteRequest,
	AdminRolesListResponse,
	AdminRolesShowRequest,
	AdminRolesShowResponse,
	AdminRolesUnassignRequest,
	AdminRolesUpdateRequest,
	AdminRolesUpdateDefaultPoliciesRequest,
	AdminRolesUsersRequest,
	AdminRolesUsersResponse,
	AdminSendEmailRequest,
	AdminServerInfoResponse,
	AdminShowModerationLogsRequest,
	AdminShowModerationLogsResponse,
	AdminShowUserRequest,
	AdminShowUserResponse,
	AdminShowUsersRequest,
	AdminShowUsersResponse,
	AdminSuspendUserRequest,
	AdminSystemWebhookCreateRequest,
	AdminSystemWebhookCreateResponse,
	AdminSystemWebhookDeleteRequest,
	AdminSystemWebhookListRequest,
	AdminSystemWebhookListResponse,
	AdminSystemWebhookShowRequest,
	AdminSystemWebhookShowResponse,
	AdminSystemWebhookTestRequest,
	AdminSystemWebhookUpdateRequest,
	AdminSystemWebhookUpdateResponse,
	AdminUnsetUserAvatarRequest,
	AdminUnsetUserBannerRequest,
	AdminUnsuspendUserRequest,
	AdminUpdateAbuseUserReportRequest,
	AdminUpdateMetaRequest,
	AdminUpdateUserNoteRequest,
	AnnouncementsRequest,
	AnnouncementsResponse,
	AnnouncementsShowRequest,
	AnnouncementsShowResponse,
	AntennasCreateRequest,
	AntennasCreateResponse,
	AntennasDeleteRequest,
	AntennasListResponse,
	AntennasNotesRequest,
	AntennasNotesResponse,
	AntennasShowRequest,
	AntennasShowResponse,
	AntennasUpdateRequest,
	AntennasUpdateResponse,
	ApGetRequest,
	ApGetResponse,
	ApShowRequest,
	ApShowResponse,
	AppCreateRequest,
	AppCreateResponse,
	AppShowRequest,
	AppShowResponse,
	AuthAcceptRequest,
	AuthSessionGenerateRequest,
	AuthSessionGenerateResponse,
	AuthSessionShowRequest,
	AuthSessionShowResponse,
	AuthSessionUserkeyRequest,
	AuthSessionUserkeyResponse,
	BlockingCreateRequest,
	BlockingCreateResponse,
	BlockingDeleteRequest,
	BlockingDeleteResponse,
	BlockingListRequest,
	BlockingListResponse,
	BubbleGameRankingRequest,
	BubbleGameRankingResponse,
	BubbleGameRegisterRequest,
	ChannelsCreateRequest,
	ChannelsCreateResponse,
	ChannelsFavoriteRequest,
	ChannelsFeaturedResponse,
	ChannelsFollowRequest,
	ChannelsFollowedRequest,
	ChannelsFollowedResponse,
	ChannelsMyFavoritesResponse,
	ChannelsOwnedRequest,
	ChannelsOwnedResponse,
	ChannelsSearchRequest,
	ChannelsSearchResponse,
	ChannelsShowRequest,
	ChannelsShowResponse,
	ChannelsTimelineRequest,
	ChannelsTimelineResponse,
	ChannelsUnfavoriteRequest,
	ChannelsUnfollowRequest,
	ChannelsUpdateRequest,
	ChannelsUpdateResponse,
	ChartsActiveUsersRequest,
	ChartsActiveUsersResponse,
	ChartsApRequestRequest,
	ChartsApRequestResponse,
	ChartsDriveRequest,
	ChartsDriveResponse,
	ChartsFederationRequest,
	ChartsFederationResponse,
	ChartsInstanceRequest,
	ChartsInstanceResponse,
	ChartsNotesRequest,
	ChartsNotesResponse,
	ChartsUserDriveRequest,
	ChartsUserDriveResponse,
	ChartsUserFollowingRequest,
	ChartsUserFollowingResponse,
	ChartsUserNotesRequest,
	ChartsUserNotesResponse,
	ChartsUserPvRequest,
	ChartsUserPvResponse,
	ChartsUserReactionsRequest,
	ChartsUserReactionsResponse,
	ChartsUsersRequest,
	ChartsUsersResponse,
	ClipsAddNoteRequest,
	ClipsCreateRequest,
	ClipsCreateResponse,
	ClipsDeleteRequest,
	ClipsFavoriteRequest,
	ClipsListResponse,
	ClipsMyFavoritesResponse,
	ClipsNotesRequest,
	ClipsNotesResponse,
	ClipsRemoveNoteRequest,
	ClipsShowRequest,
	ClipsShowResponse,
	ClipsUnfavoriteRequest,
	ClipsUpdateRequest,
	ClipsUpdateResponse,
	DriveResponse,
	DriveFilesRequest,
	DriveFilesResponse,
	DriveFilesAttachedNotesRequest,
	DriveFilesAttachedNotesResponse,
	DriveFilesCheckExistenceRequest,
	DriveFilesCheckExistenceResponse,
	DriveFilesCreateRequest,
	DriveFilesCreateResponse,
	DriveFilesDeleteRequest,
	DriveFilesFindRequest,
	DriveFilesFindResponse,
	DriveFilesFindByHashRequest,
	DriveFilesFindByHashResponse,
	DriveFilesShowRequest,
	DriveFilesShowResponse,
	DriveFilesUpdateRequest,
	DriveFilesUpdateResponse,
	DriveFilesUploadFromUrlRequest,
	DriveFoldersRequest,
	DriveFoldersResponse,
	DriveFoldersCreateRequest,
	DriveFoldersCreateResponse,
	DriveFoldersDeleteRequest,
	DriveFoldersFindRequest,
	DriveFoldersFindResponse,
	DriveFoldersShowRequest,
	DriveFoldersShowResponse,
	DriveFoldersUpdateRequest,
	DriveFoldersUpdateResponse,
	DriveStreamRequest,
	DriveStreamResponse,
	EmailAddressAvailableRequest,
	EmailAddressAvailableResponse,
	EmojiRequest,
	EmojiResponse,
	EmojisResponse,
	EndpointRequest,
	EndpointResponse,
	EndpointsResponse,
	FederationFollowersRequest,
	FederationFollowersResponse,
	FederationFollowingRequest,
	FederationFollowingResponse,
	FederationInstancesRequest,
	FederationInstancesResponse,
	FederationShowInstanceRequest,
	FederationShowInstanceResponse,
	FederationStatsRequest,
	FederationStatsResponse,
	FederationUpdateRemoteUserRequest,
	FederationUsersRequest,
	FederationUsersResponse,
	FetchExternalResourcesRequest,
	FetchExternalResourcesResponse,
	FetchRssRequest,
	FetchRssResponse,
	FlashCreateRequest,
	FlashCreateResponse,
	FlashDeleteRequest,
	FlashFeaturedRequest,
	FlashFeaturedResponse,
	FlashLikeRequest,
	FlashMyRequest,
	FlashMyResponse,
	FlashMyLikesRequest,
	FlashMyLikesResponse,
	FlashShowRequest,
	FlashShowResponse,
	FlashUnlikeRequest,
	FlashUpdateRequest,
	FollowingCreateRequest,
	FollowingCreateResponse,
	FollowingDeleteRequest,
	FollowingDeleteResponse,
	FollowingInvalidateRequest,
	FollowingInvalidateResponse,
	FollowingRequestsAcceptRequest,
	FollowingRequestsCancelRequest,
	FollowingRequestsCancelResponse,
	FollowingRequestsListRequest,
	FollowingRequestsListResponse,
	FollowingRequestsRejectRequest,
	FollowingRequestsSentRequest,
	FollowingRequestsSentResponse,
	FollowingUpdateRequest,
	FollowingUpdateResponse,
	FollowingUpdateAllRequest,
	GalleryFeaturedRequest,
	GalleryFeaturedResponse,
	GalleryPopularResponse,
	GalleryPostsRequest,
	GalleryPostsResponse,
	GalleryPostsCreateRequest,
	GalleryPostsCreateResponse,
	GalleryPostsDeleteRequest,
	GalleryPostsLikeRequest,
	GalleryPostsShowRequest,
	GalleryPostsShowResponse,
	GalleryPostsUnlikeRequest,
	GalleryPostsUpdateRequest,
	GalleryPostsUpdateResponse,
	GetAvatarDecorationsResponse,
	GetOnlineUsersCountResponse,
	HashtagsListRequest,
	HashtagsListResponse,
	HashtagsSearchRequest,
	HashtagsSearchResponse,
	HashtagsShowRequest,
	HashtagsShowResponse,
	HashtagsTrendResponse,
	HashtagsUsersRequest,
	HashtagsUsersResponse,
	IResponse,
	I2faDoneRequest,
	I2faDoneResponse,
	I2faKeyDoneRequest,
	I2faKeyDoneResponse,
	I2faPasswordLessRequest,
	I2faRegisterRequest,
	I2faRegisterResponse,
	I2faRegisterKeyRequest,
	I2faRegisterKeyResponse,
	I2faRemoveKeyRequest,
	I2faUnregisterRequest,
	I2faUpdateKeyRequest,
	IAppsRequest,
	IAppsResponse,
	IAuthorizedAppsRequest,
	IAuthorizedAppsResponse,
	IChangePasswordRequest,
	IClaimAchievementRequest,
	IDeleteAccountRequest,
	ITruncateAccountRequest,
	IExportFollowingRequest,
	IFavoritesRequest,
	IFavoritesResponse,
	IGalleryLikesRequest,
	IGalleryLikesResponse,
	IGalleryPostsRequest,
	IGalleryPostsResponse,
	IImportAntennasRequest,
	IImportBlockingRequest,
	IImportFollowingRequest,
	IImportMutingRequest,
	IImportUserListsRequest,
	IMoveRequest,
	IMoveResponse,
	INotificationsRequest,
	INotificationsResponse,
	INotificationsGroupedRequest,
	INotificationsGroupedResponse,
	IPageLikesRequest,
	IPageLikesResponse,
	IPagesRequest,
	IPagesResponse,
	IPinRequest,
	IPinResponse,
	IReadAnnouncementRequest,
	IRegenerateTokenRequest,
	IRegistryGetRequest,
	IRegistryGetResponse,
	IRegistryGetAllRequest,
	IRegistryGetAllResponse,
	IRegistryGetDetailRequest,
	IRegistryGetDetailResponse,
	IRegistryKeysRequest,
	IRegistryKeysResponse,
	IRegistryKeysWithTypeRequest,
	IRegistryKeysWithTypeResponse,
	IRegistryRemoveRequest,
	IRegistryScopesWithDomainResponse,
	IRegistrySetRequest,
	IRevokeTokenRequest,
	ISigninHistoryRequest,
	ISigninHistoryResponse,
	IUnpinRequest,
	IUnpinResponse,
	IUpdateRequest,
	IUpdateResponse,
	IUpdateEmailRequest,
	IUpdateEmailResponse,
	IWebhooksCreateRequest,
	IWebhooksCreateResponse,
	IWebhooksDeleteRequest,
	IWebhooksListResponse,
	IWebhooksShowRequest,
	IWebhooksShowResponse,
	IWebhooksTestRequest,
	IWebhooksUpdateRequest,
	InviteCreateResponse,
	InviteDeleteRequest,
	InviteLimitResponse,
	InviteListRequest,
	InviteListResponse,
	MetaRequest,
	MetaResponse,
	MiauthGenTokenRequest,
	MiauthGenTokenResponse,
	MuteCreateRequest,
	MuteDeleteRequest,
	MuteListRequest,
	MuteListResponse,
	MyAppsRequest,
	MyAppsResponse,
	NotesRequest,
	NotesResponse,
	NotesChildrenRequest,
	NotesChildrenResponse,
	NotesClipsRequest,
	NotesClipsResponse,
	NotesConversationRequest,
	NotesConversationResponse,
	NotesCreateRequest,
	NotesCreateResponse,
	NotesDeleteRequest,
	NotesFavoritesCreateRequest,
	NotesFavoritesDeleteRequest,
	NotesFeaturedRequest,
	NotesFeaturedResponse,
	NotesGlobalTimelineRequest,
	NotesGlobalTimelineResponse,
	NotesHybridTimelineRequest,
	NotesHybridTimelineResponse,
	NotesLocalTimelineRequest,
	NotesLocalTimelineResponse,
	NotesMentionsRequest,
	NotesMentionsResponse,
	NotesPollsRecommendationRequest,
	NotesPollsRecommendationResponse,
	NotesPollsVoteRequest,
	NotesReactionsRequest,
	NotesReactionsResponse,
	NotesReactionsCreateRequest,
	NotesReactionsDeleteRequest,
	NotesRenotesRequest,
	NotesRenotesResponse,
	NotesRepliesRequest,
	NotesRepliesResponse,
	NotesSearchRequest,
	NotesSearchResponse,
	NotesSearchByTagRequest,
	NotesSearchByTagResponse,
	NotesShowRequest,
	NotesShowResponse,
	NotesStateRequest,
	NotesStateResponse,
	NotesThreadMutingCreateRequest,
	NotesThreadMutingDeleteRequest,
	NotesTimelineRequest,
	NotesTimelineResponse,
	NotesTranslateRequest,
	NotesTranslateResponse,
	NotesUnrenoteRequest,
	NotesUpdateRequest,
	NotesUserListTimelineRequest,
	NotesUserListTimelineResponse,
	NotificationsCreateRequest,
	PagePushRequest,
	PagesCreateRequest,
	PagesCreateResponse,
	PagesDeleteRequest,
	PagesFeaturedResponse,
	PagesLikeRequest,
	PagesShowRequest,
	PagesShowResponse,
	PagesUnlikeRequest,
	PagesUpdateRequest,
	PingResponse,
	PinnedUsersResponse,
	PromoReadRequest,
	RenoteMuteCreateRequest,
	RenoteMuteDeleteRequest,
	RenoteMuteListRequest,
	RenoteMuteListResponse,
	RequestResetPasswordRequest,
	ResetPasswordRequest,
	RetentionResponse,
	ReversiCancelMatchRequest,
	ReversiGamesRequest,
	ReversiGamesResponse,
	ReversiInvitationsResponse,
	ReversiMatchRequest,
	ReversiMatchResponse,
	ReversiShowGameRequest,
	ReversiShowGameResponse,
	ReversiSurrenderRequest,
	ReversiVerifyRequest,
	ReversiVerifyResponse,
	RolesListResponse,
	RolesNotesRequest,
	RolesNotesResponse,
	RolesShowRequest,
	RolesShowResponse,
	RolesUsersRequest,
	RolesUsersResponse,
	ServerInfoResponse,
	StatsResponse,
	SwRegisterRequest,
	SwRegisterResponse,
	SwShowRegistrationRequest,
	SwShowRegistrationResponse,
	SwUnregisterRequest,
	SwUpdateRegistrationRequest,
	SwUpdateRegistrationResponse,
	TestRequest,
	TestResponse,
	UsernameAvailableRequest,
	UsernameAvailableResponse,
	UsersRequest,
	UsersResponse,
	UsersAchievementsRequest,
	UsersAchievementsResponse,
	UsersClipsRequest,
	UsersClipsResponse,
	UsersFeaturedNotesRequest,
	UsersFeaturedNotesResponse,
	UsersFlashsRequest,
	UsersFlashsResponse,
	UsersFollowersRequest,
	UsersFollowersResponse,
	UsersFollowingRequest,
	UsersFollowingResponse,
	UsersGalleryPostsRequest,
	UsersGalleryPostsResponse,
	UsersGetFrequentlyRepliedUsersRequest,
	UsersGetFrequentlyRepliedUsersResponse,
	UsersListsCreateRequest,
	UsersListsCreateResponse,
	UsersListsCreateFromPublicRequest,
	UsersListsCreateFromPublicResponse,
	UsersListsDeleteRequest,
	UsersListsFavoriteRequest,
	UsersListsGetMembershipsRequest,
	UsersListsGetMembershipsResponse,
	UsersListsListRequest,
	UsersListsListResponse,
	UsersListsPullRequest,
	UsersListsPushRequest,
	UsersListsShowRequest,
	UsersListsShowResponse,
	UsersListsUnfavoriteRequest,
	UsersListsUpdateRequest,
	UsersListsUpdateResponse,
	UsersListsUpdateMembershipRequest,
	UsersNotesRequest,
	UsersNotesResponse,
	UsersPagesRequest,
	UsersPagesResponse,
	UsersReactionsRequest,
	UsersReactionsResponse,
	UsersRecommendationRequest,
	UsersRecommendationResponse,
	UsersRelationRequest,
	UsersRelationResponse,
	UsersReportAbuseRequest,
	UsersSearchRequest,
	UsersSearchResponse,
	UsersSearchByUsernameAndHostRequest,
	UsersSearchByUsernameAndHostResponse,
	UsersShowRequest,
	UsersShowResponse,
	UsersUpdateMemoRequest,
	V2AdminEmojiListRequest,
	V2AdminEmojiListResponse,
} from './entities.js';

export type Endpoints = {
	'admin/abuse-report/notification-recipient/create': { req: AdminAbuseReportNotificationRecipientCreateRequest; res: AdminAbuseReportNotificationRecipientCreateResponse };
	'admin/abuse-report/notification-recipient/delete': { req: AdminAbuseReportNotificationRecipientDeleteRequest; res: EmptyResponse };
	'admin/abuse-report/notification-recipient/list': { req: AdminAbuseReportNotificationRecipientListRequest; res: AdminAbuseReportNotificationRecipientListResponse };
	'admin/abuse-report/notification-recipient/show': { req: AdminAbuseReportNotificationRecipientShowRequest; res: AdminAbuseReportNotificationRecipientShowResponse };
	'admin/abuse-report/notification-recipient/update': { req: AdminAbuseReportNotificationRecipientUpdateRequest; res: AdminAbuseReportNotificationRecipientUpdateResponse };
	'admin/abuse-user-reports': { req: AdminAbuseUserReportsRequest; res: AdminAbuseUserReportsResponse };
	'admin/accounts/create': { req: AdminAccountsCreateRequest; res: AdminAccountsCreateResponse };
	'admin/accounts/delete': { req: AdminAccountsDeleteRequest; res: EmptyResponse };
	'admin/accounts/find-by-email': { req: AdminAccountsFindByEmailRequest; res: AdminAccountsFindByEmailResponse };
	'admin/ad/create': { req: AdminAdCreateRequest; res: AdminAdCreateResponse };
	'admin/ad/delete': { req: AdminAdDeleteRequest; res: EmptyResponse };
	'admin/ad/list': { req: AdminAdListRequest; res: AdminAdListResponse };
	'admin/ad/update': { req: AdminAdUpdateRequest; res: EmptyResponse };
	'admin/announcements/create': { req: AdminAnnouncementsCreateRequest; res: AdminAnnouncementsCreateResponse };
	'admin/announcements/delete': { req: AdminAnnouncementsDeleteRequest; res: EmptyResponse };
	'admin/announcements/list': { req: AdminAnnouncementsListRequest; res: AdminAnnouncementsListResponse };
	'admin/announcements/update': { req: AdminAnnouncementsUpdateRequest; res: EmptyResponse };
	'admin/avatar-decorations/create': { req: AdminAvatarDecorationsCreateRequest; res: AdminAvatarDecorationsCreateResponse };
	'admin/avatar-decorations/delete': { req: AdminAvatarDecorationsDeleteRequest; res: EmptyResponse };
	'admin/avatar-decorations/list': { req: AdminAvatarDecorationsListRequest; res: AdminAvatarDecorationsListResponse };
	'admin/avatar-decorations/update': { req: AdminAvatarDecorationsUpdateRequest; res: EmptyResponse };
	'admin/captcha/current': { req: EmptyRequest; res: AdminCaptchaCurrentResponse };
	'admin/captcha/save': { req: AdminCaptchaSaveRequest; res: EmptyResponse };
	'admin/delete-account': { req: AdminDeleteAccountRequest; res: EmptyResponse };
	'admin/delete-all-files-of-a-user': { req: AdminDeleteAllFilesOfAUserRequest; res: EmptyResponse };
	'admin/drive/clean-remote-files': { req: EmptyRequest; res: EmptyResponse };
	'admin/drive/cleanup': { req: EmptyRequest; res: EmptyResponse };
	'admin/drive/files': { req: AdminDriveFilesRequest; res: AdminDriveFilesResponse };
	'admin/drive/show-file': { req: AdminDriveShowFileRequest; res: AdminDriveShowFileResponse };
	'admin/emoji/add': { req: AdminEmojiAddRequest; res: AdminEmojiAddResponse };
	'admin/emoji/add-aliases-bulk': { req: AdminEmojiAddAliasesBulkRequest; res: EmptyResponse };
	'admin/emoji/copy': { req: AdminEmojiCopyRequest; res: AdminEmojiCopyResponse };
	'admin/emoji/delete': { req: AdminEmojiDeleteRequest; res: EmptyResponse };
	'admin/emoji/delete-bulk': { req: AdminEmojiDeleteBulkRequest; res: EmptyResponse };
	'admin/emoji/import-zip': { req: AdminEmojiImportZipRequest; res: EmptyResponse };
	'admin/emoji/list': { req: AdminEmojiListRequest; res: AdminEmojiListResponse };
	'admin/emoji/list-remote': { req: AdminEmojiListRemoteRequest; res: AdminEmojiListRemoteResponse };
	'admin/emoji/remove-aliases-bulk': { req: AdminEmojiRemoveAliasesBulkRequest; res: EmptyResponse };
	'admin/emoji/set-aliases-bulk': { req: AdminEmojiSetAliasesBulkRequest; res: EmptyResponse };
	'admin/emoji/set-category-bulk': { req: AdminEmojiSetCategoryBulkRequest; res: EmptyResponse };
	'admin/emoji/set-license-bulk': { req: AdminEmojiSetLicenseBulkRequest; res: EmptyResponse };
	'admin/emoji/update': { req: AdminEmojiUpdateRequest; res: EmptyResponse };
	'admin/federation/delete-all-files': { req: AdminFederationDeleteAllFilesRequest; res: EmptyResponse };
	'admin/federation/refresh-remote-instance-metadata': { req: AdminFederationRefreshRemoteInstanceMetadataRequest; res: EmptyResponse };
	'admin/federation/remove-all-following': { req: AdminFederationRemoveAllFollowingRequest; res: EmptyResponse };
	'admin/federation/update-instance': { req: AdminFederationUpdateInstanceRequest; res: EmptyResponse };
	'admin/forward-abuse-user-report': { req: AdminForwardAbuseUserReportRequest; res: EmptyResponse };
	'admin/get-index-stats': { req: EmptyRequest; res: AdminGetIndexStatsResponse };
	'admin/get-table-stats': { req: EmptyRequest; res: AdminGetTableStatsResponse };
	'admin/get-user-ips': { req: AdminGetUserIpsRequest; res: AdminGetUserIpsResponse };
	'admin/invite/create': { req: AdminInviteCreateRequest; res: AdminInviteCreateResponse };
	'admin/invite/list': { req: AdminInviteListRequest; res: AdminInviteListResponse };
	'admin/meta': { req: EmptyRequest; res: AdminMetaResponse };
	'admin/promo/create': { req: AdminPromoCreateRequest; res: EmptyResponse };
	'admin/queue/clear': { req: EmptyRequest; res: EmptyResponse };
	'admin/queue/deliver-delayed': { req: EmptyRequest; res: AdminQueueDeliverDelayedResponse };
	'admin/queue/inbox-delayed': { req: EmptyRequest; res: AdminQueueInboxDelayedResponse };
	'admin/queue/promote': { req: AdminQueuePromoteRequest; res: EmptyResponse };
	'admin/queue/stats': { req: EmptyRequest; res: AdminQueueStatsResponse };
	'admin/relays/add': { req: AdminRelaysAddRequest; res: AdminRelaysAddResponse };
	'admin/relays/list': { req: EmptyRequest; res: AdminRelaysListResponse };
	'admin/relays/remove': { req: AdminRelaysRemoveRequest; res: EmptyResponse };
	'admin/reset-password': { req: AdminResetPasswordRequest; res: AdminResetPasswordResponse };
	'admin/resolve-abuse-user-report': { req: AdminResolveAbuseUserReportRequest; res: EmptyResponse };
	'admin/roles/assign': { req: AdminRolesAssignRequest; res: EmptyResponse };
	'admin/roles/create': { req: AdminRolesCreateRequest; res: AdminRolesCreateResponse };
	'admin/roles/delete': { req: AdminRolesDeleteRequest; res: EmptyResponse };
	'admin/roles/list': { req: EmptyRequest; res: AdminRolesListResponse };
	'admin/roles/show': { req: AdminRolesShowRequest; res: AdminRolesShowResponse };
	'admin/roles/unassign': { req: AdminRolesUnassignRequest; res: EmptyResponse };
	'admin/roles/update': { req: AdminRolesUpdateRequest; res: EmptyResponse };
	'admin/roles/update-default-policies': { req: AdminRolesUpdateDefaultPoliciesRequest; res: EmptyResponse };
	'admin/roles/users': { req: AdminRolesUsersRequest; res: AdminRolesUsersResponse };
	'admin/send-email': { req: AdminSendEmailRequest; res: EmptyResponse };
	'admin/server-info': { req: EmptyRequest; res: AdminServerInfoResponse };
	'admin/show-moderation-logs': { req: AdminShowModerationLogsRequest; res: AdminShowModerationLogsResponse };
	'admin/show-user': { req: AdminShowUserRequest; res: AdminShowUserResponse };
	'admin/show-users': { req: AdminShowUsersRequest; res: AdminShowUsersResponse };
	'admin/suspend-user': { req: AdminSuspendUserRequest; res: EmptyResponse };
	'admin/system-webhook/create': { req: AdminSystemWebhookCreateRequest; res: AdminSystemWebhookCreateResponse };
	'admin/system-webhook/delete': { req: AdminSystemWebhookDeleteRequest; res: EmptyResponse };
	'admin/system-webhook/list': { req: AdminSystemWebhookListRequest; res: AdminSystemWebhookListResponse };
	'admin/system-webhook/show': { req: AdminSystemWebhookShowRequest; res: AdminSystemWebhookShowResponse };
	'admin/system-webhook/test': { req: AdminSystemWebhookTestRequest; res: EmptyResponse };
	'admin/system-webhook/update': { req: AdminSystemWebhookUpdateRequest; res: AdminSystemWebhookUpdateResponse };
	'admin/unset-user-avatar': { req: AdminUnsetUserAvatarRequest; res: EmptyResponse };
	'admin/unset-user-banner': { req: AdminUnsetUserBannerRequest; res: EmptyResponse };
	'admin/unsuspend-user': { req: AdminUnsuspendUserRequest; res: EmptyResponse };
	'admin/update-abuse-user-report': { req: AdminUpdateAbuseUserReportRequest; res: EmptyResponse };
	'admin/update-meta': { req: AdminUpdateMetaRequest; res: EmptyResponse };
	'admin/update-user-note': { req: AdminUpdateUserNoteRequest; res: EmptyResponse };
	'announcements': { req: AnnouncementsRequest; res: AnnouncementsResponse };
	'announcements/show': { req: AnnouncementsShowRequest; res: AnnouncementsShowResponse };
	'antennas/create': { req: AntennasCreateRequest; res: AntennasCreateResponse };
	'antennas/delete': { req: AntennasDeleteRequest; res: EmptyResponse };
	'antennas/list': { req: EmptyRequest; res: AntennasListResponse };
	'antennas/notes': { req: AntennasNotesRequest; res: AntennasNotesResponse };
	'antennas/show': { req: AntennasShowRequest; res: AntennasShowResponse };
	'antennas/update': { req: AntennasUpdateRequest; res: AntennasUpdateResponse };
	'ap/get': { req: ApGetRequest; res: ApGetResponse };
	'ap/show': { req: ApShowRequest; res: ApShowResponse };
	'app/create': { req: AppCreateRequest; res: AppCreateResponse };
	'app/show': { req: AppShowRequest; res: AppShowResponse };
	'auth/accept': { req: AuthAcceptRequest; res: EmptyResponse };
	'auth/session/generate': { req: AuthSessionGenerateRequest; res: AuthSessionGenerateResponse };
	'auth/session/show': { req: AuthSessionShowRequest; res: AuthSessionShowResponse };
	'auth/session/userkey': { req: AuthSessionUserkeyRequest; res: AuthSessionUserkeyResponse };
	'blocking/create': { req: BlockingCreateRequest; res: BlockingCreateResponse };
	'blocking/delete': { req: BlockingDeleteRequest; res: BlockingDeleteResponse };
	'blocking/list': { req: BlockingListRequest; res: BlockingListResponse };
	'bubble-game/ranking': { req: BubbleGameRankingRequest; res: BubbleGameRankingResponse };
	'bubble-game/register': { req: BubbleGameRegisterRequest; res: EmptyResponse };
	'channels/create': { req: ChannelsCreateRequest; res: ChannelsCreateResponse };
	'channels/favorite': { req: ChannelsFavoriteRequest; res: EmptyResponse };
	'channels/featured': { req: EmptyRequest; res: ChannelsFeaturedResponse };
	'channels/follow': { req: ChannelsFollowRequest; res: EmptyResponse };
	'channels/followed': { req: ChannelsFollowedRequest; res: ChannelsFollowedResponse };
	'channels/my-favorites': { req: EmptyRequest; res: ChannelsMyFavoritesResponse };
	'channels/owned': { req: ChannelsOwnedRequest; res: ChannelsOwnedResponse };
	'channels/search': { req: ChannelsSearchRequest; res: ChannelsSearchResponse };
	'channels/show': { req: ChannelsShowRequest; res: ChannelsShowResponse };
	'channels/timeline': { req: ChannelsTimelineRequest; res: ChannelsTimelineResponse };
	'channels/unfavorite': { req: ChannelsUnfavoriteRequest; res: EmptyResponse };
	'channels/unfollow': { req: ChannelsUnfollowRequest; res: EmptyResponse };
	'channels/update': { req: ChannelsUpdateRequest; res: ChannelsUpdateResponse };
	'charts/active-users': { req: ChartsActiveUsersRequest; res: ChartsActiveUsersResponse };
	'charts/ap-request': { req: ChartsApRequestRequest; res: ChartsApRequestResponse };
	'charts/drive': { req: ChartsDriveRequest; res: ChartsDriveResponse };
	'charts/federation': { req: ChartsFederationRequest; res: ChartsFederationResponse };
	'charts/instance': { req: ChartsInstanceRequest; res: ChartsInstanceResponse };
	'charts/notes': { req: ChartsNotesRequest; res: ChartsNotesResponse };
	'charts/user/drive': { req: ChartsUserDriveRequest; res: ChartsUserDriveResponse };
	'charts/user/following': { req: ChartsUserFollowingRequest; res: ChartsUserFollowingResponse };
	'charts/user/notes': { req: ChartsUserNotesRequest; res: ChartsUserNotesResponse };
	'charts/user/pv': { req: ChartsUserPvRequest; res: ChartsUserPvResponse };
	'charts/user/reactions': { req: ChartsUserReactionsRequest; res: ChartsUserReactionsResponse };
	'charts/users': { req: ChartsUsersRequest; res: ChartsUsersResponse };
	'clips/add-note': { req: ClipsAddNoteRequest; res: EmptyResponse };
	'clips/create': { req: ClipsCreateRequest; res: ClipsCreateResponse };
	'clips/delete': { req: ClipsDeleteRequest; res: EmptyResponse };
	'clips/favorite': { req: ClipsFavoriteRequest; res: EmptyResponse };
	'clips/list': { req: EmptyRequest; res: ClipsListResponse };
	'clips/my-favorites': { req: EmptyRequest; res: ClipsMyFavoritesResponse };
	'clips/notes': { req: ClipsNotesRequest; res: ClipsNotesResponse };
	'clips/remove-note': { req: ClipsRemoveNoteRequest; res: EmptyResponse };
	'clips/show': { req: ClipsShowRequest; res: ClipsShowResponse };
	'clips/unfavorite': { req: ClipsUnfavoriteRequest; res: EmptyResponse };
	'clips/update': { req: ClipsUpdateRequest; res: ClipsUpdateResponse };
	'drive': { req: EmptyRequest; res: DriveResponse };
	'drive/files': { req: DriveFilesRequest; res: DriveFilesResponse };
	'drive/files/attached-notes': { req: DriveFilesAttachedNotesRequest; res: DriveFilesAttachedNotesResponse };
	'drive/files/check-existence': { req: DriveFilesCheckExistenceRequest; res: DriveFilesCheckExistenceResponse };
	'drive/files/create': { req: DriveFilesCreateRequest; res: DriveFilesCreateResponse };
	'drive/files/delete': { req: DriveFilesDeleteRequest; res: EmptyResponse };
	'drive/files/find': { req: DriveFilesFindRequest; res: DriveFilesFindResponse };
	'drive/files/find-by-hash': { req: DriveFilesFindByHashRequest; res: DriveFilesFindByHashResponse };
	'drive/files/show': { req: DriveFilesShowRequest; res: DriveFilesShowResponse };
	'drive/files/update': { req: DriveFilesUpdateRequest; res: DriveFilesUpdateResponse };
	'drive/files/upload-from-url': { req: DriveFilesUploadFromUrlRequest; res: EmptyResponse };
	'drive/folders': { req: DriveFoldersRequest; res: DriveFoldersResponse };
	'drive/folders/create': { req: DriveFoldersCreateRequest; res: DriveFoldersCreateResponse };
	'drive/folders/delete': { req: DriveFoldersDeleteRequest; res: EmptyResponse };
	'drive/folders/find': { req: DriveFoldersFindRequest; res: DriveFoldersFindResponse };
	'drive/folders/show': { req: DriveFoldersShowRequest; res: DriveFoldersShowResponse };
	'drive/folders/update': { req: DriveFoldersUpdateRequest; res: DriveFoldersUpdateResponse };
	'drive/stream': { req: DriveStreamRequest; res: DriveStreamResponse };
	'email-address/available': { req: EmailAddressAvailableRequest; res: EmailAddressAvailableResponse };
	'emoji': { req: EmojiRequest; res: EmojiResponse };
	'emojis': { req: EmptyRequest; res: EmojisResponse };
	'endpoint': { req: EndpointRequest; res: EndpointResponse };
	'endpoints': { req: EmptyRequest; res: EndpointsResponse };
	'export-custom-emojis': { req: EmptyRequest; res: EmptyResponse };
	'federation/followers': { req: FederationFollowersRequest; res: FederationFollowersResponse };
	'federation/following': { req: FederationFollowingRequest; res: FederationFollowingResponse };
	'federation/instances': { req: FederationInstancesRequest; res: FederationInstancesResponse };
	'federation/show-instance': { req: FederationShowInstanceRequest; res: FederationShowInstanceResponse };
	'federation/stats': { req: FederationStatsRequest; res: FederationStatsResponse };
	'federation/update-remote-user': { req: FederationUpdateRemoteUserRequest; res: EmptyResponse };
	'federation/users': { req: FederationUsersRequest; res: FederationUsersResponse };
	'fetch-external-resources': { req: FetchExternalResourcesRequest; res: FetchExternalResourcesResponse };
	'fetch-rss': { req: FetchRssRequest; res: FetchRssResponse };
	'flash/create': { req: FlashCreateRequest; res: FlashCreateResponse };
	'flash/delete': { req: FlashDeleteRequest; res: EmptyResponse };
	'flash/featured': { req: FlashFeaturedRequest; res: FlashFeaturedResponse };
	'flash/like': { req: FlashLikeRequest; res: EmptyResponse };
	'flash/my': { req: FlashMyRequest; res: FlashMyResponse };
	'flash/my-likes': { req: FlashMyLikesRequest; res: FlashMyLikesResponse };
	'flash/show': { req: FlashShowRequest; res: FlashShowResponse };
	'flash/unlike': { req: FlashUnlikeRequest; res: EmptyResponse };
	'flash/update': { req: FlashUpdateRequest; res: EmptyResponse };
	'following/create': { req: FollowingCreateRequest; res: FollowingCreateResponse };
	'following/delete': { req: FollowingDeleteRequest; res: FollowingDeleteResponse };
	'following/invalidate': { req: FollowingInvalidateRequest; res: FollowingInvalidateResponse };
	'following/requests/accept': { req: FollowingRequestsAcceptRequest; res: EmptyResponse };
	'following/requests/cancel': { req: FollowingRequestsCancelRequest; res: FollowingRequestsCancelResponse };
	'following/requests/list': { req: FollowingRequestsListRequest; res: FollowingRequestsListResponse };
	'following/requests/reject': { req: FollowingRequestsRejectRequest; res: EmptyResponse };
	'following/requests/sent': { req: FollowingRequestsSentRequest; res: FollowingRequestsSentResponse };
	'following/update': { req: FollowingUpdateRequest; res: FollowingUpdateResponse };
	'following/update-all': { req: FollowingUpdateAllRequest; res: EmptyResponse };
	'gallery/featured': { req: GalleryFeaturedRequest; res: GalleryFeaturedResponse };
	'gallery/popular': { req: EmptyRequest; res: GalleryPopularResponse };
	'gallery/posts': { req: GalleryPostsRequest; res: GalleryPostsResponse };
	'gallery/posts/create': { req: GalleryPostsCreateRequest; res: GalleryPostsCreateResponse };
	'gallery/posts/delete': { req: GalleryPostsDeleteRequest; res: EmptyResponse };
	'gallery/posts/like': { req: GalleryPostsLikeRequest; res: EmptyResponse };
	'gallery/posts/show': { req: GalleryPostsShowRequest; res: GalleryPostsShowResponse };
	'gallery/posts/unlike': { req: GalleryPostsUnlikeRequest; res: EmptyResponse };
	'gallery/posts/update': { req: GalleryPostsUpdateRequest; res: GalleryPostsUpdateResponse };
	'get-avatar-decorations': { req: EmptyRequest; res: GetAvatarDecorationsResponse };
	'get-online-users-count': { req: EmptyRequest; res: GetOnlineUsersCountResponse };
	'hashtags/list': { req: HashtagsListRequest; res: HashtagsListResponse };
	'hashtags/search': { req: HashtagsSearchRequest; res: HashtagsSearchResponse };
	'hashtags/show': { req: HashtagsShowRequest; res: HashtagsShowResponse };
	'hashtags/trend': { req: EmptyRequest; res: HashtagsTrendResponse };
	'hashtags/users': { req: HashtagsUsersRequest; res: HashtagsUsersResponse };
	'i': { req: EmptyRequest; res: IResponse };
	'i/2fa/done': { req: I2faDoneRequest; res: I2faDoneResponse };
	'i/2fa/key-done': { req: I2faKeyDoneRequest; res: I2faKeyDoneResponse };
	'i/2fa/password-less': { req: I2faPasswordLessRequest; res: EmptyResponse };
	'i/2fa/register': { req: I2faRegisterRequest; res: I2faRegisterResponse };
	'i/2fa/register-key': { req: I2faRegisterKeyRequest; res: I2faRegisterKeyResponse };
	'i/2fa/remove-key': { req: I2faRemoveKeyRequest; res: EmptyResponse };
	'i/2fa/unregister': { req: I2faUnregisterRequest; res: EmptyResponse };
	'i/2fa/update-key': { req: I2faUpdateKeyRequest; res: EmptyResponse };
	'i/apps': { req: IAppsRequest; res: IAppsResponse };
	'i/authorized-apps': { req: IAuthorizedAppsRequest; res: IAuthorizedAppsResponse };
	'i/change-password': { req: IChangePasswordRequest; res: EmptyResponse };
	'i/claim-achievement': { req: IClaimAchievementRequest; res: EmptyResponse };
	'i/delete-account': { req: IDeleteAccountRequest; res: EmptyResponse };
<<<<<<< HEAD
	'i/truncate-account': { req: ITruncateAccountRequest; res: EmptyResponse };
=======
	'i/export-antennas': { req: EmptyRequest; res: EmptyResponse };
>>>>>>> 87b9016d
	'i/export-blocking': { req: EmptyRequest; res: EmptyResponse };
	'i/export-clips': { req: EmptyRequest; res: EmptyResponse };
	'i/export-favorites': { req: EmptyRequest; res: EmptyResponse };
	'i/export-following': { req: IExportFollowingRequest; res: EmptyResponse };
	'i/export-mute': { req: EmptyRequest; res: EmptyResponse };
	'i/export-notes': { req: EmptyRequest; res: EmptyResponse };
	'i/export-user-lists': { req: EmptyRequest; res: EmptyResponse };
	'i/favorites': { req: IFavoritesRequest; res: IFavoritesResponse };
	'i/gallery/likes': { req: IGalleryLikesRequest; res: IGalleryLikesResponse };
	'i/gallery/posts': { req: IGalleryPostsRequest; res: IGalleryPostsResponse };
	'i/import-antennas': { req: IImportAntennasRequest; res: EmptyResponse };
	'i/import-blocking': { req: IImportBlockingRequest; res: EmptyResponse };
	'i/import-following': { req: IImportFollowingRequest; res: EmptyResponse };
	'i/import-muting': { req: IImportMutingRequest; res: EmptyResponse };
	'i/import-user-lists': { req: IImportUserListsRequest; res: EmptyResponse };
	'i/move': { req: IMoveRequest; res: IMoveResponse };
	'i/notifications': { req: INotificationsRequest; res: INotificationsResponse };
	'i/notifications-grouped': { req: INotificationsGroupedRequest; res: INotificationsGroupedResponse };
	'i/page-likes': { req: IPageLikesRequest; res: IPageLikesResponse };
	'i/pages': { req: IPagesRequest; res: IPagesResponse };
	'i/pin': { req: IPinRequest; res: IPinResponse };
	'i/read-all-unread-notes': { req: EmptyRequest; res: EmptyResponse };
	'i/read-announcement': { req: IReadAnnouncementRequest; res: EmptyResponse };
	'i/regenerate-token': { req: IRegenerateTokenRequest; res: EmptyResponse };
	'i/registry/get': { req: IRegistryGetRequest; res: IRegistryGetResponse };
	'i/registry/get-all': { req: IRegistryGetAllRequest; res: IRegistryGetAllResponse };
	'i/registry/get-detail': { req: IRegistryGetDetailRequest; res: IRegistryGetDetailResponse };
	'i/registry/keys': { req: IRegistryKeysRequest; res: IRegistryKeysResponse };
	'i/registry/keys-with-type': { req: IRegistryKeysWithTypeRequest; res: IRegistryKeysWithTypeResponse };
	'i/registry/remove': { req: IRegistryRemoveRequest; res: EmptyResponse };
	'i/registry/scopes-with-domain': { req: EmptyRequest; res: IRegistryScopesWithDomainResponse };
	'i/registry/set': { req: IRegistrySetRequest; res: EmptyResponse };
	'i/revoke-token': { req: IRevokeTokenRequest; res: EmptyResponse };
	'i/signin-history': { req: ISigninHistoryRequest; res: ISigninHistoryResponse };
	'i/unpin': { req: IUnpinRequest; res: IUnpinResponse };
	'i/update': { req: IUpdateRequest; res: IUpdateResponse };
	'i/update-email': { req: IUpdateEmailRequest; res: IUpdateEmailResponse };
	'i/webhooks/create': { req: IWebhooksCreateRequest; res: IWebhooksCreateResponse };
	'i/webhooks/delete': { req: IWebhooksDeleteRequest; res: EmptyResponse };
	'i/webhooks/list': { req: EmptyRequest; res: IWebhooksListResponse };
	'i/webhooks/show': { req: IWebhooksShowRequest; res: IWebhooksShowResponse };
	'i/webhooks/test': { req: IWebhooksTestRequest; res: EmptyResponse };
	'i/webhooks/update': { req: IWebhooksUpdateRequest; res: EmptyResponse };
	'invite/create': { req: EmptyRequest; res: InviteCreateResponse };
	'invite/delete': { req: InviteDeleteRequest; res: EmptyResponse };
	'invite/limit': { req: EmptyRequest; res: InviteLimitResponse };
	'invite/list': { req: InviteListRequest; res: InviteListResponse };
	'meta': { req: MetaRequest; res: MetaResponse };
	'miauth/gen-token': { req: MiauthGenTokenRequest; res: MiauthGenTokenResponse };
	'mute/create': { req: MuteCreateRequest; res: EmptyResponse };
	'mute/delete': { req: MuteDeleteRequest; res: EmptyResponse };
	'mute/list': { req: MuteListRequest; res: MuteListResponse };
	'my/apps': { req: MyAppsRequest; res: MyAppsResponse };
	'notes': { req: NotesRequest; res: NotesResponse };
	'notes/children': { req: NotesChildrenRequest; res: NotesChildrenResponse };
	'notes/clips': { req: NotesClipsRequest; res: NotesClipsResponse };
	'notes/conversation': { req: NotesConversationRequest; res: NotesConversationResponse };
	'notes/create': { req: NotesCreateRequest; res: NotesCreateResponse };
	'notes/delete': { req: NotesDeleteRequest; res: EmptyResponse };
	'notes/favorites/create': { req: NotesFavoritesCreateRequest; res: EmptyResponse };
	'notes/favorites/delete': { req: NotesFavoritesDeleteRequest; res: EmptyResponse };
	'notes/featured': { req: NotesFeaturedRequest; res: NotesFeaturedResponse };
	'notes/global-timeline': { req: NotesGlobalTimelineRequest; res: NotesGlobalTimelineResponse };
	'notes/hybrid-timeline': { req: NotesHybridTimelineRequest; res: NotesHybridTimelineResponse };
	'notes/local-timeline': { req: NotesLocalTimelineRequest; res: NotesLocalTimelineResponse };
	'notes/mentions': { req: NotesMentionsRequest; res: NotesMentionsResponse };
	'notes/polls/recommendation': { req: NotesPollsRecommendationRequest; res: NotesPollsRecommendationResponse };
	'notes/polls/vote': { req: NotesPollsVoteRequest; res: EmptyResponse };
	'notes/reactions': { req: NotesReactionsRequest; res: NotesReactionsResponse };
	'notes/reactions/create': { req: NotesReactionsCreateRequest; res: EmptyResponse };
	'notes/reactions/delete': { req: NotesReactionsDeleteRequest; res: EmptyResponse };
	'notes/renotes': { req: NotesRenotesRequest; res: NotesRenotesResponse };
	'notes/replies': { req: NotesRepliesRequest; res: NotesRepliesResponse };
	'notes/search': { req: NotesSearchRequest; res: NotesSearchResponse };
	'notes/search-by-tag': { req: NotesSearchByTagRequest; res: NotesSearchByTagResponse };
	'notes/show': { req: NotesShowRequest; res: NotesShowResponse };
	'notes/state': { req: NotesStateRequest; res: NotesStateResponse };
	'notes/thread-muting/create': { req: NotesThreadMutingCreateRequest; res: EmptyResponse };
	'notes/thread-muting/delete': { req: NotesThreadMutingDeleteRequest; res: EmptyResponse };
	'notes/timeline': { req: NotesTimelineRequest; res: NotesTimelineResponse };
	'notes/translate': { req: NotesTranslateRequest; res: NotesTranslateResponse };
	'notes/unrenote': { req: NotesUnrenoteRequest; res: EmptyResponse };
	'notes/update': { req: NotesUpdateRequest; res: EmptyResponse };
	'notes/user-list-timeline': { req: NotesUserListTimelineRequest; res: NotesUserListTimelineResponse };
	'notifications/create': { req: NotificationsCreateRequest; res: EmptyResponse };
	'notifications/flush': { req: EmptyRequest; res: EmptyResponse };
	'notifications/mark-all-as-read': { req: EmptyRequest; res: EmptyResponse };
	'notifications/test-notification': { req: EmptyRequest; res: EmptyResponse };
	'page-push': { req: PagePushRequest; res: EmptyResponse };
	'pages/create': { req: PagesCreateRequest; res: PagesCreateResponse };
	'pages/delete': { req: PagesDeleteRequest; res: EmptyResponse };
	'pages/featured': { req: EmptyRequest; res: PagesFeaturedResponse };
	'pages/like': { req: PagesLikeRequest; res: EmptyResponse };
	'pages/show': { req: PagesShowRequest; res: PagesShowResponse };
	'pages/unlike': { req: PagesUnlikeRequest; res: EmptyResponse };
	'pages/update': { req: PagesUpdateRequest; res: EmptyResponse };
	'ping': { req: EmptyRequest; res: PingResponse };
	'pinned-users': { req: EmptyRequest; res: PinnedUsersResponse };
	'promo/read': { req: PromoReadRequest; res: EmptyResponse };
	'renote-mute/create': { req: RenoteMuteCreateRequest; res: EmptyResponse };
	'renote-mute/delete': { req: RenoteMuteDeleteRequest; res: EmptyResponse };
	'renote-mute/list': { req: RenoteMuteListRequest; res: RenoteMuteListResponse };
	'request-reset-password': { req: RequestResetPasswordRequest; res: EmptyResponse };
	'reset-db': { req: EmptyRequest; res: EmptyResponse };
	'reset-password': { req: ResetPasswordRequest; res: EmptyResponse };
	'retention': { req: EmptyRequest; res: RetentionResponse };
	'reversi/cancel-match': { req: ReversiCancelMatchRequest; res: EmptyResponse };
	'reversi/games': { req: ReversiGamesRequest; res: ReversiGamesResponse };
	'reversi/invitations': { req: EmptyRequest; res: ReversiInvitationsResponse };
	'reversi/match': { req: ReversiMatchRequest; res: ReversiMatchResponse };
	'reversi/show-game': { req: ReversiShowGameRequest; res: ReversiShowGameResponse };
	'reversi/surrender': { req: ReversiSurrenderRequest; res: EmptyResponse };
	'reversi/verify': { req: ReversiVerifyRequest; res: ReversiVerifyResponse };
	'roles/list': { req: EmptyRequest; res: RolesListResponse };
	'roles/notes': { req: RolesNotesRequest; res: RolesNotesResponse };
	'roles/show': { req: RolesShowRequest; res: RolesShowResponse };
	'roles/users': { req: RolesUsersRequest; res: RolesUsersResponse };
	'server-info': { req: EmptyRequest; res: ServerInfoResponse };
	'stats': { req: EmptyRequest; res: StatsResponse };
	'sw/register': { req: SwRegisterRequest; res: SwRegisterResponse };
	'sw/show-registration': { req: SwShowRegistrationRequest; res: SwShowRegistrationResponse };
	'sw/unregister': { req: SwUnregisterRequest; res: EmptyResponse };
	'sw/update-registration': { req: SwUpdateRegistrationRequest; res: SwUpdateRegistrationResponse };
	'test': { req: TestRequest; res: TestResponse };
	'username/available': { req: UsernameAvailableRequest; res: UsernameAvailableResponse };
	'users': { req: UsersRequest; res: UsersResponse };
	'users/achievements': { req: UsersAchievementsRequest; res: UsersAchievementsResponse };
	'users/clips': { req: UsersClipsRequest; res: UsersClipsResponse };
	'users/featured-notes': { req: UsersFeaturedNotesRequest; res: UsersFeaturedNotesResponse };
	'users/flashs': { req: UsersFlashsRequest; res: UsersFlashsResponse };
	'users/followers': { req: UsersFollowersRequest; res: UsersFollowersResponse };
	'users/following': { req: UsersFollowingRequest; res: UsersFollowingResponse };
	'users/gallery/posts': { req: UsersGalleryPostsRequest; res: UsersGalleryPostsResponse };
	'users/get-frequently-replied-users': { req: UsersGetFrequentlyRepliedUsersRequest; res: UsersGetFrequentlyRepliedUsersResponse };
	'users/lists/create': { req: UsersListsCreateRequest; res: UsersListsCreateResponse };
	'users/lists/create-from-public': { req: UsersListsCreateFromPublicRequest; res: UsersListsCreateFromPublicResponse };
	'users/lists/delete': { req: UsersListsDeleteRequest; res: EmptyResponse };
	'users/lists/favorite': { req: UsersListsFavoriteRequest; res: EmptyResponse };
	'users/lists/get-memberships': { req: UsersListsGetMembershipsRequest; res: UsersListsGetMembershipsResponse };
	'users/lists/list': { req: UsersListsListRequest; res: UsersListsListResponse };
	'users/lists/pull': { req: UsersListsPullRequest; res: EmptyResponse };
	'users/lists/push': { req: UsersListsPushRequest; res: EmptyResponse };
	'users/lists/show': { req: UsersListsShowRequest; res: UsersListsShowResponse };
	'users/lists/unfavorite': { req: UsersListsUnfavoriteRequest; res: EmptyResponse };
	'users/lists/update': { req: UsersListsUpdateRequest; res: UsersListsUpdateResponse };
	'users/lists/update-membership': { req: UsersListsUpdateMembershipRequest; res: EmptyResponse };
	'users/notes': { req: UsersNotesRequest; res: UsersNotesResponse };
	'users/pages': { req: UsersPagesRequest; res: UsersPagesResponse };
	'users/reactions': { req: UsersReactionsRequest; res: UsersReactionsResponse };
	'users/recommendation': { req: UsersRecommendationRequest; res: UsersRecommendationResponse };
	'users/relation': { req: UsersRelationRequest; res: UsersRelationResponse };
	'users/report-abuse': { req: UsersReportAbuseRequest; res: EmptyResponse };
	'users/search': { req: UsersSearchRequest; res: UsersSearchResponse };
	'users/search-by-username-and-host': { req: UsersSearchByUsernameAndHostRequest; res: UsersSearchByUsernameAndHostResponse };
	'users/show': { req: UsersShowRequest; res: UsersShowResponse };
	'users/update-memo': { req: UsersUpdateMemoRequest; res: EmptyResponse };
	'v2/admin/emoji/list': { req: V2AdminEmojiListRequest; res: V2AdminEmojiListResponse };
}

/**
 * NOTE: The content-type for all endpoints not listed here is application/json.
 */
export const endpointReqTypes = {
	'drive/files/create': 'multipart/form-data',
} as const satisfies { [K in keyof Endpoints]?: 'multipart/form-data'; };<|MERGE_RESOLUTION|>--- conflicted
+++ resolved
@@ -353,7 +353,6 @@
 	IChangePasswordRequest,
 	IClaimAchievementRequest,
 	IDeleteAccountRequest,
-	ITruncateAccountRequest,
 	IExportFollowingRequest,
 	IFavoritesRequest,
 	IFavoritesResponse,
@@ -396,6 +395,7 @@
 	IRevokeTokenRequest,
 	ISigninHistoryRequest,
 	ISigninHistoryResponse,
+	ITruncateAccountRequest,
 	IUnpinRequest,
 	IUnpinResponse,
 	IUpdateRequest,
@@ -818,11 +818,7 @@
 	'i/change-password': { req: IChangePasswordRequest; res: EmptyResponse };
 	'i/claim-achievement': { req: IClaimAchievementRequest; res: EmptyResponse };
 	'i/delete-account': { req: IDeleteAccountRequest; res: EmptyResponse };
-<<<<<<< HEAD
-	'i/truncate-account': { req: ITruncateAccountRequest; res: EmptyResponse };
-=======
 	'i/export-antennas': { req: EmptyRequest; res: EmptyResponse };
->>>>>>> 87b9016d
 	'i/export-blocking': { req: EmptyRequest; res: EmptyResponse };
 	'i/export-clips': { req: EmptyRequest; res: EmptyResponse };
 	'i/export-favorites': { req: EmptyRequest; res: EmptyResponse };
@@ -857,6 +853,7 @@
 	'i/registry/set': { req: IRegistrySetRequest; res: EmptyResponse };
 	'i/revoke-token': { req: IRevokeTokenRequest; res: EmptyResponse };
 	'i/signin-history': { req: ISigninHistoryRequest; res: ISigninHistoryResponse };
+	'i/truncate-account': { req: ITruncateAccountRequest; res: EmptyResponse };
 	'i/unpin': { req: IUnpinRequest; res: IUnpinResponse };
 	'i/update': { req: IUpdateRequest; res: IUpdateResponse };
 	'i/update-email': { req: IUpdateEmailRequest; res: IUpdateEmailResponse };
