import { ModerationLogPayloads } from './consts.js';
import { Announcement, EmojiDetailed, Page, User, UserDetailed } from './autogen/models';

export * from './autogen/entities';
export * from './autogen/models';

export type ID = string;
export type DateString = string;

<<<<<<< HEAD
type TODO = Record<string, any>;

// NOTE: 極力この型を使うのは避け、UserLite か UserDetailed か明示するように
export type User = UserLite | UserDetailed;

export type UserLite = {
	id: ID;
	username: string;
	host: string | null;
	name: string | null;
	onlineStatus: 'online' | 'active' | 'offline' | 'unknown';
	avatarUrl: string;
	avatarBlurhash: string;
	avatarDecorations: {
		id: ID;
		url: string;
		angle?: number;
		flipH?: boolean;
	}[];
	emojis: {
		name: string;
		url: string;
	}[];
	instance?: {
		name: Instance['name'];
		softwareName: Instance['softwareName'];
		softwareVersion: Instance['softwareVersion'];
		iconUrl: Instance['iconUrl'];
		faviconUrl: Instance['faviconUrl'];
		themeColor: Instance['themeColor'];
	};
	isCat?: boolean;
	isBot?: boolean;
};

export type UserDetailed = UserLite & {
	alsoKnownAs: string[];
	bannerBlurhash: string | null;
	bannerColor: string | null;
	bannerUrl: string | null;
	birthday: string | null;
	createdAt: DateString;
	description: string | null;
	ffVisibility: 'public' | 'followers' | 'private';
	fields: {name: string; value: string}[];
	verifiedLinks: string[];
	followersCount: number;
	followingCount: number;
	hasPendingFollowRequestFromYou: boolean;
	hasPendingFollowRequestToYou: boolean;
	isAdmin: boolean;
	isBlocked: boolean;
	isBlocking: boolean;
	isBot: boolean;
	isCat: boolean;
	isFollowed: boolean;
	isFollowing: boolean;
	isLocked: boolean;
	isModerator: boolean;
	isMuted: boolean;
	isSilenced: boolean;
	isSuspended: boolean;
	lang: string | null;
	lastFetchedAt?: DateString;
	location: string | null;
	movedTo: string;
	notesCount: number;
	pinnedNoteIds: ID[];
	pinnedNotes: Note[];
	pinnedPage: Page | null;
	pinnedPageId: string | null;
	publicReactions: boolean;
	securityKeys: boolean;
	twoFactorEnabled: boolean;
	updatedAt: DateString | null;
	uri: string | null;
	url: string | null;
	notify: 'normal' | 'none';
};

export type UserGroup = TODO;

export type UserList = {
	id: ID;
	createdAt: DateString;
	name: string;
	userIds: User['id'][];
};

export type MeDetailed = UserDetailed & {
	avatarId: DriveFile['id'];
	bannerId: DriveFile['id'];
	autoAcceptFollowed: boolean;
	alwaysMarkNsfw: boolean;
	carefulBot: boolean;
	emailNotificationTypes: string[];
	hasPendingReceivedFollowRequest: boolean;
	hasUnreadAnnouncement: boolean;
	hasUnreadAntenna: boolean;
	hasUnreadMentions: boolean;
	hasUnreadMessagingMessage: boolean;
	hasUnreadNotification: boolean;
	hasUnreadSpecifiedNotes: boolean;
	unreadNotificationsCount: number;
	hideOnlineStatus: boolean;
	injectFeaturedNote: boolean;
	integrations: Record<string, any>;
	isDeleted: boolean;
	isExplorable: boolean;
	mutedWords: string[][];
	notificationRecieveConfig: {
		[notificationType in typeof notificationTypes[number]]?: {
			type: 'all';
		} | {
			type: 'never';
		} | {
			type: 'following';
		} | {
			type: 'follower';
		} | {
			type: 'mutualFollow';
		} | {
			type: 'list';
			userListId: string;
		};
	};
	noCrawle: boolean;
	receiveAnnouncementEmail: boolean;
	usePasswordLessLogin: boolean;
	unreadAnnouncements: Announcement[];
	twoFactorBackupCodesStock: 'full' | 'partial' | 'none';
	[other: string]: any;
};

export type MeDetailedWithSecret = MeDetailed & {
	email: string;
	emailVerified: boolean;
	securityKeysList: {
		id: string;
		name: string;
		lastUsed: string;
	}[];
};

export type MeSignup = MeDetailedWithSecret & {
	token: string;
};

export type DriveFile = {
	id: ID;
	createdAt: DateString;
	isSensitive: boolean;
	name: string;
	thumbnailUrl: string;
	url: string;
	type: string;
	size: number;
	md5: string;
	blurhash: string;
	comment: string | null;
	properties: Record<string, any>;
};

export type DriveFolder = TODO;

export type GalleryPost = {
	id: ID;
	createdAt: DateString;
	updatedAt: DateString;
	userId: User['id'];
	user: User;
	title: string;
	description: string | null;
	fileIds: DriveFile['id'][];
	files: DriveFile[];
	isSensitive: boolean;
	likedCount: number;
	isLiked?: boolean;
};

export type Note = {
	id: ID;
	createdAt: DateString;
	updatedAt?: DateString | null;
	text: string | null;
	cw: string | null;
	user: User;
	userId: User['id'];
	reply?: Note;
	replyId: Note['id'];
	renote?: Note;
	renoteId: Note['id'];
	files: DriveFile[];
	fileIds: DriveFile['id'][];
	visibility: 'public' | 'home' | 'followers' | 'specified';
	visibleUserIds?: User['id'][];
	channel?: Channel;
	channelId?: Channel['id'];
	localOnly?: boolean;
	myReaction?: string;
	reactions: Record<string, number>;
	renoteCount: number;
	repliesCount: number;
	clippedCount?: number;
	poll?: {
		expiresAt: DateString | null;
		multiple: boolean;
		choices: {
			isVoted: boolean;
			text: string;
			votes: number;
		}[];
	};
	emojis: {
		name: string;
		url: string;
	}[];
	uri?: string;
	url?: string;
	isHidden?: boolean;
};

export type NoteReaction = {
	id: ID;
	createdAt: DateString;
	user: UserLite;
	type: string;
};

export type Notification = {
	id: ID;
	createdAt: DateString;
	isRead: boolean;
} & ({
	type: 'reaction';
	reaction: string;
	user: User;
	userId: User['id'];
	note: Note;
} | {
	type: 'reply';
	user: User;
	userId: User['id'];
	note: Note;
} | {
	type: 'renote';
	user: User;
	userId: User['id'];
	note: Note;
} | {
	type: 'quote';
	user: User;
	userId: User['id'];
	note: Note;
} | {
	type: 'mention';
	user: User;
	userId: User['id'];
	note: Note;
} | {
	type: 'note';
	user: User;
	userId: User['id'];
	note: Note;
} | {
	type: 'pollEnded';
	user: User;
	userId: User['id'];
	note: Note;
} | {
	type: 'follow';
	user: User;
	userId: User['id'];
} | {
	type: 'followRequestAccepted';
	user: User;
	userId: User['id'];
} | {
	type: 'receiveFollowRequest';
	user: User;
	userId: User['id'];
} | {
	type: 'groupInvited';
	invitation: UserGroup;
	user: User;
	userId: User['id'];
} | {
	type: 'achievementEarned';
	achievement: string;
} | {
	type: 'app';
	header?: string | null;
	body: string;
	icon?: string | null;
} | {
	type: 'test';
});

export type MessagingMessage = {
	id: ID;
	createdAt: DateString;
	file: DriveFile | null;
	fileId: DriveFile['id'] | null;
	isRead: boolean;
	reads: User['id'][];
	text: string | null;
	user: User;
	userId: User['id'];
	recipient?: User | null;
	recipientId: User['id'] | null;
	group?: UserGroup | null;
	groupId: UserGroup['id'] | null;
};

export type CustomEmoji = {
	id: string;
	name: string;
	url: string;
	category: string;
	aliases: string[];
};

export type LiteInstanceMetadata = {
	maintainerName: string | null;
	maintainerEmail: string | null;
	version: string;
	name: string | null;
	shortName: string | null;
	uri: string;
	description: string | null;
	langs: string[];
	tosUrl: string | null;
	repositoryUrl: string;
	feedbackUrl: string;
	impressumUrl: string | null;
	privacyPolicyUrl: string | null;
	disableRegistration: boolean;
	disableLocalTimeline: boolean;
	disableGlobalTimeline: boolean;
	driveCapacityPerLocalUserMb: number;
	driveCapacityPerRemoteUserMb: number;
	emailRequiredForSignup: boolean;
	enableHcaptcha: boolean;
	hcaptchaSiteKey: string | null;
	enableRecaptcha: boolean;
	recaptchaSiteKey: string | null;
	enableTurnstile: boolean;
	turnstileSiteKey: string | null;
	swPublickey: string | null;
	themeColor: string | null;
	mascotImageUrl: string | null;
	bannerUrl: string | null;
	serverErrorImageUrl: string | null;
	infoImageUrl: string | null;
	notFoundImageUrl: string | null;
	iconUrl: string | null;
	backgroundImageUrl: string | null;
	logoImageUrl: string | null;
	maxNoteTextLength: number;
	enableEmail: boolean;
	enableTwitterIntegration: boolean;
	enableGithubIntegration: boolean;
	enableDiscordIntegration: boolean;
	enableServiceWorker: boolean;
	emojis: CustomEmoji[];
	defaultDarkTheme: string | null;
	defaultLightTheme: string | null;
	ads: {
		id: ID;
		ratio: number;
		place: string;
		url: string;
		imageUrl: string;
	}[];
	notesPerOneAd: number;
	translatorAvailable: boolean;
	serverRules: string[];
};

export type DetailedInstanceMetadata = LiteInstanceMetadata & {
	pinnedPages: string[];
	pinnedClipId: string | null;
	cacheRemoteFiles: boolean;
	cacheRemoteSensitiveFiles: boolean;
	requireSetup: boolean;
	proxyAccountName: string | null;
	features: Record<string, any>;
};

export type InstanceMetadata = LiteInstanceMetadata | DetailedInstanceMetadata;

export type AdminInstanceMetadata = DetailedInstanceMetadata & {
	// TODO: There are more fields.
	blockedHosts: string[];
	app192IconUrl: string | null;
	app512IconUrl: string | null;
	manifestJsonOverride: string;
};

export type ServerInfo = {
	machine: string;
	cpu: {
		model: string;
		cores: number;
	};
	mem: {
		total: number;
	};
	fs: {
		total: number;
		used: number;
	};
};

export type Stats = {
	notesCount: number;
	originalNotesCount: number;
	usersCount: number;
	originalUsersCount: number;
	instances: number;
	driveUsageLocal: number;
	driveUsageRemote: number;
};

export type Page = {
	id: ID;
	createdAt: DateString;
	updatedAt: DateString;
	userId: User['id'];
	user: User;
	content: Record<string, any>[];
	variables: Record<string, any>[];
	title: string;
	name: string;
	summary: string | null;
	hideTitleWhenPinned: boolean;
	alignCenter: boolean;
	font: string;
	script: string;
	eyeCatchingImageId: DriveFile['id'] | null;
	eyeCatchingImage: DriveFile | null;
	attachedFiles: any;
	likedCount: number;
	isLiked?: boolean;
};

=======
>>>>>>> 9c5559a5
export type PageEvent = {
	pageId: Page['id'];
	event: string;
	var: any;
	userId: User['id'];
	user: User;
};

<<<<<<< HEAD
export type Announcement = {
	id: ID;
	createdAt: DateString;
	updatedAt: DateString | null;
	text: string;
	title: string;
	imageUrl: string | null;
	display: 'normal' | 'banner' | 'dialog';
	icon: 'info' | 'warning' | 'error' | 'success';
	needConfirmationToRead: boolean;
	forYou: boolean;
	isRead?: boolean;
};

export type Antenna = {
	id: ID;
	createdAt: DateString;
	name: string;
	keywords: string[][]; // TODO
	excludeKeywords: string[][]; // TODO
	src: 'home' | 'all' | 'users' | 'list' | 'group';
	userListId: ID | null; // TODO
	userGroupId: ID | null; // TODO
	users: string[]; // TODO
	caseSensitive: boolean;
	localOnly: boolean;
	notify: boolean;
	withReplies: boolean;
	withFile: boolean;
	hasUnreadNote: boolean;
};

export type App = TODO;

export type AuthSession = {
	id: ID;
	app: App;
	token: string;
};

export type Ad = TODO;

export type Clip = TODO;

export type NoteFavorite = {
	id: ID;
	createdAt: DateString;
	noteId: Note['id'];
	note: Note;
};

export type FollowRequest = {
	id: ID;
	follower: User;
	followee: User;
};

export type Channel = {
	id: ID;
	lastNotedAt: Date | null;
	userId: User['id'] | null;
	user: User | null;
	name: string;
	description: string | null;
	bannerId: DriveFile['id'] | null;
	banner: DriveFile | null;
	pinnedNoteIds: string[];
	color: string;
	isArchived: boolean;
	notesCount: number;
	usersCount: number;
	isSensitive: boolean;
	allowRenoteToExternal: boolean;
};

export type Following = {
	id: ID;
	createdAt: DateString;
	followerId: User['id'];
	followeeId: User['id'];
};

export type FollowingFolloweePopulated = Following & {
	followee: UserDetailed;
};

export type FollowingFollowerPopulated = Following & {
	follower: UserDetailed;
};

export type Blocking = {
	id: ID;
	createdAt: DateString;
	blockeeId: User['id'];
	blockee: UserDetailed;
};

export type Instance = {
	id: ID;
	firstRetrievedAt: DateString;
	host: string;
	usersCount: number;
	notesCount: number;
	followingCount: number;
	followersCount: number;
	driveUsage: number;
	driveFiles: number;
	latestRequestSentAt: DateString | null;
	latestStatus: number | null;
	latestRequestReceivedAt: DateString | null;
	lastCommunicatedAt: DateString;
	isNotResponding: boolean;
	isSilenced: boolean;
	isSuspended: boolean;
	isBlocked: boolean;
	softwareName: string | null;
	softwareVersion: string | null;
	openRegistrations: boolean | null;
	name: string | null;
	description: string | null;
	maintainerName: string | null;
	maintainerEmail: string | null;
	iconUrl: string | null;
	faviconUrl: string | null;
	themeColor: string | null;
	infoUpdatedAt: DateString | null;
};

export type Signin = {
	id: ID;
	createdAt: DateString;
	ip: string;
	headers: Record<string, any>;
	success: boolean;
};

export type Invite = {
	id: ID;
	code: string;
	expiresAt: DateString | null;
	createdAt: DateString;
	createdBy: UserLite | null;
	usedBy: UserLite | null;
	usedAt: DateString | null;
	used: boolean;
}

export type InviteLimit = {
	remaining: number;
}

export type UserSorting =
	| '+follower'
	| '-follower'
	| '+createdAt'
	| '-createdAt'
	| '+updatedAt'
	| '-updatedAt';
export type OriginType = 'combined' | 'local' | 'remote';

=======
>>>>>>> 9c5559a5
export type ModerationLog = {
	id: ID;
	createdAt: DateString;
	userId: User['id'];
	user: UserDetailed | null;
} & ({
	type: 'updateServerSettings';
	info: ModerationLogPayloads['updateServerSettings'];
} | {
	type: 'suspend';
	info: ModerationLogPayloads['suspend'];
} | {
	type: 'unsuspend';
	info: ModerationLogPayloads['unsuspend'];
} | {
	type: 'updateUserNote';
	info: ModerationLogPayloads['updateUserNote'];
} | {
	type: 'addCustomEmoji';
	info: ModerationLogPayloads['addCustomEmoji'];
} | {
	type: 'updateCustomEmoji';
	info: ModerationLogPayloads['updateCustomEmoji'];
} | {
	type: 'deleteCustomEmoji';
	info: ModerationLogPayloads['deleteCustomEmoji'];
} | {
	type: 'assignRole';
	info: ModerationLogPayloads['assignRole'];
} | {
	type: 'unassignRole';
	info: ModerationLogPayloads['unassignRole'];
} | {
	type: 'createRole';
	info: ModerationLogPayloads['createRole'];
} | {
	type: 'updateRole';
	info: ModerationLogPayloads['updateRole'];
} | {
	type: 'deleteRole';
	info: ModerationLogPayloads['deleteRole'];
} | {
	type: 'clearQueue';
	info: ModerationLogPayloads['clearQueue'];
} | {
	type: 'promoteQueue';
	info: ModerationLogPayloads['promoteQueue'];
} | {
	type: 'deleteDriveFile';
	info: ModerationLogPayloads['deleteDriveFile'];
} | {
	type: 'deleteNote';
	info: ModerationLogPayloads['deleteNote'];
} | {
	type: 'createGlobalAnnouncement';
	info: ModerationLogPayloads['createGlobalAnnouncement'];
} | {
	type: 'createUserAnnouncement';
	info: ModerationLogPayloads['createUserAnnouncement'];
} | {
	type: 'updateGlobalAnnouncement';
	info: ModerationLogPayloads['updateGlobalAnnouncement'];
} | {
	type: 'updateUserAnnouncement';
	info: ModerationLogPayloads['updateUserAnnouncement'];
} | {
	type: 'deleteGlobalAnnouncement';
	info: ModerationLogPayloads['deleteGlobalAnnouncement'];
} | {
	type: 'deleteUserAnnouncement';
	info: ModerationLogPayloads['deleteUserAnnouncement'];
} | {
	type: 'resetPassword';
	info: ModerationLogPayloads['resetPassword'];
} | {
	type: 'suspendRemoteInstance';
	info: ModerationLogPayloads['suspendRemoteInstance'];
} | {
	type: 'unsuspendRemoteInstance';
	info: ModerationLogPayloads['unsuspendRemoteInstance'];
} | {
	type: 'markSensitiveDriveFile';
	info: ModerationLogPayloads['markSensitiveDriveFile'];
} | {
	type: 'unmarkSensitiveDriveFile';
	info: ModerationLogPayloads['unmarkSensitiveDriveFile'];
} | {
	type: 'createInvitation';
	info: ModerationLogPayloads['createInvitation'];
} | {
	type: 'createAd';
	info: ModerationLogPayloads['createAd'];
} | {
	type: 'updateAd';
	info: ModerationLogPayloads['updateAd'];
} | {
	type: 'deleteAd';
	info: ModerationLogPayloads['deleteAd'];
} | {
	type: 'createAvatarDecoration';
	info: ModerationLogPayloads['createAvatarDecoration'];
} | {
	type: 'updateAvatarDecoration';
	info: ModerationLogPayloads['updateAvatarDecoration'];
} | {
	type: 'deleteAvatarDecoration';
	info: ModerationLogPayloads['deleteAvatarDecoration'];
} | {
	type: 'resolveAbuseReport';
	info: ModerationLogPayloads['resolveAbuseReport'];
} | {
	type: 'unsetUserAvatar';
	info: ModerationLogPayloads['unsetUserAvatar'];
} | {
	type: 'unsetUserBanner';
	info: ModerationLogPayloads['unsetUserBanner'];
});

export type ServerStats = {
	cpu: number;
	mem: {
		used: number;
		active: number;
	};
	net: {
		rx: number;
		tx: number;
	};
	fs: {
		r: number;
		w: number;
	}
};

export type ServerStatsLog = string[];

export type QueueStats = {
	deliver: {
		activeSincePrevTick: number;
		active: number;
		waiting: number;
		delayed: number;
	};
	inbox: {
		activeSincePrevTick: number;
		active: number;
		waiting: number;
		delayed: number;
	};
};

export type QueueStatsLog = string[];

export type EmojiAdded = {
	emoji: EmojiDetailed
};

export type EmojiUpdated = {
	emojis: EmojiDetailed[]
};

export type EmojiDeleted = {
	emojis: EmojiDetailed[]
};

export type AnnouncementCreated = {
	announcement: Announcement;
};<|MERGE_RESOLUTION|>--- conflicted
+++ resolved
@@ -7,455 +7,6 @@
 export type ID = string;
 export type DateString = string;
 
-<<<<<<< HEAD
-type TODO = Record<string, any>;
-
-// NOTE: 極力この型を使うのは避け、UserLite か UserDetailed か明示するように
-export type User = UserLite | UserDetailed;
-
-export type UserLite = {
-	id: ID;
-	username: string;
-	host: string | null;
-	name: string | null;
-	onlineStatus: 'online' | 'active' | 'offline' | 'unknown';
-	avatarUrl: string;
-	avatarBlurhash: string;
-	avatarDecorations: {
-		id: ID;
-		url: string;
-		angle?: number;
-		flipH?: boolean;
-	}[];
-	emojis: {
-		name: string;
-		url: string;
-	}[];
-	instance?: {
-		name: Instance['name'];
-		softwareName: Instance['softwareName'];
-		softwareVersion: Instance['softwareVersion'];
-		iconUrl: Instance['iconUrl'];
-		faviconUrl: Instance['faviconUrl'];
-		themeColor: Instance['themeColor'];
-	};
-	isCat?: boolean;
-	isBot?: boolean;
-};
-
-export type UserDetailed = UserLite & {
-	alsoKnownAs: string[];
-	bannerBlurhash: string | null;
-	bannerColor: string | null;
-	bannerUrl: string | null;
-	birthday: string | null;
-	createdAt: DateString;
-	description: string | null;
-	ffVisibility: 'public' | 'followers' | 'private';
-	fields: {name: string; value: string}[];
-	verifiedLinks: string[];
-	followersCount: number;
-	followingCount: number;
-	hasPendingFollowRequestFromYou: boolean;
-	hasPendingFollowRequestToYou: boolean;
-	isAdmin: boolean;
-	isBlocked: boolean;
-	isBlocking: boolean;
-	isBot: boolean;
-	isCat: boolean;
-	isFollowed: boolean;
-	isFollowing: boolean;
-	isLocked: boolean;
-	isModerator: boolean;
-	isMuted: boolean;
-	isSilenced: boolean;
-	isSuspended: boolean;
-	lang: string | null;
-	lastFetchedAt?: DateString;
-	location: string | null;
-	movedTo: string;
-	notesCount: number;
-	pinnedNoteIds: ID[];
-	pinnedNotes: Note[];
-	pinnedPage: Page | null;
-	pinnedPageId: string | null;
-	publicReactions: boolean;
-	securityKeys: boolean;
-	twoFactorEnabled: boolean;
-	updatedAt: DateString | null;
-	uri: string | null;
-	url: string | null;
-	notify: 'normal' | 'none';
-};
-
-export type UserGroup = TODO;
-
-export type UserList = {
-	id: ID;
-	createdAt: DateString;
-	name: string;
-	userIds: User['id'][];
-};
-
-export type MeDetailed = UserDetailed & {
-	avatarId: DriveFile['id'];
-	bannerId: DriveFile['id'];
-	autoAcceptFollowed: boolean;
-	alwaysMarkNsfw: boolean;
-	carefulBot: boolean;
-	emailNotificationTypes: string[];
-	hasPendingReceivedFollowRequest: boolean;
-	hasUnreadAnnouncement: boolean;
-	hasUnreadAntenna: boolean;
-	hasUnreadMentions: boolean;
-	hasUnreadMessagingMessage: boolean;
-	hasUnreadNotification: boolean;
-	hasUnreadSpecifiedNotes: boolean;
-	unreadNotificationsCount: number;
-	hideOnlineStatus: boolean;
-	injectFeaturedNote: boolean;
-	integrations: Record<string, any>;
-	isDeleted: boolean;
-	isExplorable: boolean;
-	mutedWords: string[][];
-	notificationRecieveConfig: {
-		[notificationType in typeof notificationTypes[number]]?: {
-			type: 'all';
-		} | {
-			type: 'never';
-		} | {
-			type: 'following';
-		} | {
-			type: 'follower';
-		} | {
-			type: 'mutualFollow';
-		} | {
-			type: 'list';
-			userListId: string;
-		};
-	};
-	noCrawle: boolean;
-	receiveAnnouncementEmail: boolean;
-	usePasswordLessLogin: boolean;
-	unreadAnnouncements: Announcement[];
-	twoFactorBackupCodesStock: 'full' | 'partial' | 'none';
-	[other: string]: any;
-};
-
-export type MeDetailedWithSecret = MeDetailed & {
-	email: string;
-	emailVerified: boolean;
-	securityKeysList: {
-		id: string;
-		name: string;
-		lastUsed: string;
-	}[];
-};
-
-export type MeSignup = MeDetailedWithSecret & {
-	token: string;
-};
-
-export type DriveFile = {
-	id: ID;
-	createdAt: DateString;
-	isSensitive: boolean;
-	name: string;
-	thumbnailUrl: string;
-	url: string;
-	type: string;
-	size: number;
-	md5: string;
-	blurhash: string;
-	comment: string | null;
-	properties: Record<string, any>;
-};
-
-export type DriveFolder = TODO;
-
-export type GalleryPost = {
-	id: ID;
-	createdAt: DateString;
-	updatedAt: DateString;
-	userId: User['id'];
-	user: User;
-	title: string;
-	description: string | null;
-	fileIds: DriveFile['id'][];
-	files: DriveFile[];
-	isSensitive: boolean;
-	likedCount: number;
-	isLiked?: boolean;
-};
-
-export type Note = {
-	id: ID;
-	createdAt: DateString;
-	updatedAt?: DateString | null;
-	text: string | null;
-	cw: string | null;
-	user: User;
-	userId: User['id'];
-	reply?: Note;
-	replyId: Note['id'];
-	renote?: Note;
-	renoteId: Note['id'];
-	files: DriveFile[];
-	fileIds: DriveFile['id'][];
-	visibility: 'public' | 'home' | 'followers' | 'specified';
-	visibleUserIds?: User['id'][];
-	channel?: Channel;
-	channelId?: Channel['id'];
-	localOnly?: boolean;
-	myReaction?: string;
-	reactions: Record<string, number>;
-	renoteCount: number;
-	repliesCount: number;
-	clippedCount?: number;
-	poll?: {
-		expiresAt: DateString | null;
-		multiple: boolean;
-		choices: {
-			isVoted: boolean;
-			text: string;
-			votes: number;
-		}[];
-	};
-	emojis: {
-		name: string;
-		url: string;
-	}[];
-	uri?: string;
-	url?: string;
-	isHidden?: boolean;
-};
-
-export type NoteReaction = {
-	id: ID;
-	createdAt: DateString;
-	user: UserLite;
-	type: string;
-};
-
-export type Notification = {
-	id: ID;
-	createdAt: DateString;
-	isRead: boolean;
-} & ({
-	type: 'reaction';
-	reaction: string;
-	user: User;
-	userId: User['id'];
-	note: Note;
-} | {
-	type: 'reply';
-	user: User;
-	userId: User['id'];
-	note: Note;
-} | {
-	type: 'renote';
-	user: User;
-	userId: User['id'];
-	note: Note;
-} | {
-	type: 'quote';
-	user: User;
-	userId: User['id'];
-	note: Note;
-} | {
-	type: 'mention';
-	user: User;
-	userId: User['id'];
-	note: Note;
-} | {
-	type: 'note';
-	user: User;
-	userId: User['id'];
-	note: Note;
-} | {
-	type: 'pollEnded';
-	user: User;
-	userId: User['id'];
-	note: Note;
-} | {
-	type: 'follow';
-	user: User;
-	userId: User['id'];
-} | {
-	type: 'followRequestAccepted';
-	user: User;
-	userId: User['id'];
-} | {
-	type: 'receiveFollowRequest';
-	user: User;
-	userId: User['id'];
-} | {
-	type: 'groupInvited';
-	invitation: UserGroup;
-	user: User;
-	userId: User['id'];
-} | {
-	type: 'achievementEarned';
-	achievement: string;
-} | {
-	type: 'app';
-	header?: string | null;
-	body: string;
-	icon?: string | null;
-} | {
-	type: 'test';
-});
-
-export type MessagingMessage = {
-	id: ID;
-	createdAt: DateString;
-	file: DriveFile | null;
-	fileId: DriveFile['id'] | null;
-	isRead: boolean;
-	reads: User['id'][];
-	text: string | null;
-	user: User;
-	userId: User['id'];
-	recipient?: User | null;
-	recipientId: User['id'] | null;
-	group?: UserGroup | null;
-	groupId: UserGroup['id'] | null;
-};
-
-export type CustomEmoji = {
-	id: string;
-	name: string;
-	url: string;
-	category: string;
-	aliases: string[];
-};
-
-export type LiteInstanceMetadata = {
-	maintainerName: string | null;
-	maintainerEmail: string | null;
-	version: string;
-	name: string | null;
-	shortName: string | null;
-	uri: string;
-	description: string | null;
-	langs: string[];
-	tosUrl: string | null;
-	repositoryUrl: string;
-	feedbackUrl: string;
-	impressumUrl: string | null;
-	privacyPolicyUrl: string | null;
-	disableRegistration: boolean;
-	disableLocalTimeline: boolean;
-	disableGlobalTimeline: boolean;
-	driveCapacityPerLocalUserMb: number;
-	driveCapacityPerRemoteUserMb: number;
-	emailRequiredForSignup: boolean;
-	enableHcaptcha: boolean;
-	hcaptchaSiteKey: string | null;
-	enableRecaptcha: boolean;
-	recaptchaSiteKey: string | null;
-	enableTurnstile: boolean;
-	turnstileSiteKey: string | null;
-	swPublickey: string | null;
-	themeColor: string | null;
-	mascotImageUrl: string | null;
-	bannerUrl: string | null;
-	serverErrorImageUrl: string | null;
-	infoImageUrl: string | null;
-	notFoundImageUrl: string | null;
-	iconUrl: string | null;
-	backgroundImageUrl: string | null;
-	logoImageUrl: string | null;
-	maxNoteTextLength: number;
-	enableEmail: boolean;
-	enableTwitterIntegration: boolean;
-	enableGithubIntegration: boolean;
-	enableDiscordIntegration: boolean;
-	enableServiceWorker: boolean;
-	emojis: CustomEmoji[];
-	defaultDarkTheme: string | null;
-	defaultLightTheme: string | null;
-	ads: {
-		id: ID;
-		ratio: number;
-		place: string;
-		url: string;
-		imageUrl: string;
-	}[];
-	notesPerOneAd: number;
-	translatorAvailable: boolean;
-	serverRules: string[];
-};
-
-export type DetailedInstanceMetadata = LiteInstanceMetadata & {
-	pinnedPages: string[];
-	pinnedClipId: string | null;
-	cacheRemoteFiles: boolean;
-	cacheRemoteSensitiveFiles: boolean;
-	requireSetup: boolean;
-	proxyAccountName: string | null;
-	features: Record<string, any>;
-};
-
-export type InstanceMetadata = LiteInstanceMetadata | DetailedInstanceMetadata;
-
-export type AdminInstanceMetadata = DetailedInstanceMetadata & {
-	// TODO: There are more fields.
-	blockedHosts: string[];
-	app192IconUrl: string | null;
-	app512IconUrl: string | null;
-	manifestJsonOverride: string;
-};
-
-export type ServerInfo = {
-	machine: string;
-	cpu: {
-		model: string;
-		cores: number;
-	};
-	mem: {
-		total: number;
-	};
-	fs: {
-		total: number;
-		used: number;
-	};
-};
-
-export type Stats = {
-	notesCount: number;
-	originalNotesCount: number;
-	usersCount: number;
-	originalUsersCount: number;
-	instances: number;
-	driveUsageLocal: number;
-	driveUsageRemote: number;
-};
-
-export type Page = {
-	id: ID;
-	createdAt: DateString;
-	updatedAt: DateString;
-	userId: User['id'];
-	user: User;
-	content: Record<string, any>[];
-	variables: Record<string, any>[];
-	title: string;
-	name: string;
-	summary: string | null;
-	hideTitleWhenPinned: boolean;
-	alignCenter: boolean;
-	font: string;
-	script: string;
-	eyeCatchingImageId: DriveFile['id'] | null;
-	eyeCatchingImage: DriveFile | null;
-	attachedFiles: any;
-	likedCount: number;
-	isLiked?: boolean;
-};
-
-=======
->>>>>>> 9c5559a5
 export type PageEvent = {
 	pageId: Page['id'];
 	event: string;
@@ -464,169 +15,6 @@
 	user: User;
 };
 
-<<<<<<< HEAD
-export type Announcement = {
-	id: ID;
-	createdAt: DateString;
-	updatedAt: DateString | null;
-	text: string;
-	title: string;
-	imageUrl: string | null;
-	display: 'normal' | 'banner' | 'dialog';
-	icon: 'info' | 'warning' | 'error' | 'success';
-	needConfirmationToRead: boolean;
-	forYou: boolean;
-	isRead?: boolean;
-};
-
-export type Antenna = {
-	id: ID;
-	createdAt: DateString;
-	name: string;
-	keywords: string[][]; // TODO
-	excludeKeywords: string[][]; // TODO
-	src: 'home' | 'all' | 'users' | 'list' | 'group';
-	userListId: ID | null; // TODO
-	userGroupId: ID | null; // TODO
-	users: string[]; // TODO
-	caseSensitive: boolean;
-	localOnly: boolean;
-	notify: boolean;
-	withReplies: boolean;
-	withFile: boolean;
-	hasUnreadNote: boolean;
-};
-
-export type App = TODO;
-
-export type AuthSession = {
-	id: ID;
-	app: App;
-	token: string;
-};
-
-export type Ad = TODO;
-
-export type Clip = TODO;
-
-export type NoteFavorite = {
-	id: ID;
-	createdAt: DateString;
-	noteId: Note['id'];
-	note: Note;
-};
-
-export type FollowRequest = {
-	id: ID;
-	follower: User;
-	followee: User;
-};
-
-export type Channel = {
-	id: ID;
-	lastNotedAt: Date | null;
-	userId: User['id'] | null;
-	user: User | null;
-	name: string;
-	description: string | null;
-	bannerId: DriveFile['id'] | null;
-	banner: DriveFile | null;
-	pinnedNoteIds: string[];
-	color: string;
-	isArchived: boolean;
-	notesCount: number;
-	usersCount: number;
-	isSensitive: boolean;
-	allowRenoteToExternal: boolean;
-};
-
-export type Following = {
-	id: ID;
-	createdAt: DateString;
-	followerId: User['id'];
-	followeeId: User['id'];
-};
-
-export type FollowingFolloweePopulated = Following & {
-	followee: UserDetailed;
-};
-
-export type FollowingFollowerPopulated = Following & {
-	follower: UserDetailed;
-};
-
-export type Blocking = {
-	id: ID;
-	createdAt: DateString;
-	blockeeId: User['id'];
-	blockee: UserDetailed;
-};
-
-export type Instance = {
-	id: ID;
-	firstRetrievedAt: DateString;
-	host: string;
-	usersCount: number;
-	notesCount: number;
-	followingCount: number;
-	followersCount: number;
-	driveUsage: number;
-	driveFiles: number;
-	latestRequestSentAt: DateString | null;
-	latestStatus: number | null;
-	latestRequestReceivedAt: DateString | null;
-	lastCommunicatedAt: DateString;
-	isNotResponding: boolean;
-	isSilenced: boolean;
-	isSuspended: boolean;
-	isBlocked: boolean;
-	softwareName: string | null;
-	softwareVersion: string | null;
-	openRegistrations: boolean | null;
-	name: string | null;
-	description: string | null;
-	maintainerName: string | null;
-	maintainerEmail: string | null;
-	iconUrl: string | null;
-	faviconUrl: string | null;
-	themeColor: string | null;
-	infoUpdatedAt: DateString | null;
-};
-
-export type Signin = {
-	id: ID;
-	createdAt: DateString;
-	ip: string;
-	headers: Record<string, any>;
-	success: boolean;
-};
-
-export type Invite = {
-	id: ID;
-	code: string;
-	expiresAt: DateString | null;
-	createdAt: DateString;
-	createdBy: UserLite | null;
-	usedBy: UserLite | null;
-	usedAt: DateString | null;
-	used: boolean;
-}
-
-export type InviteLimit = {
-	remaining: number;
-}
-
-export type UserSorting =
-	| '+follower'
-	| '-follower'
-	| '+createdAt'
-	| '-createdAt'
-	| '+updatedAt'
-	| '-updatedAt';
-export type OriginType = 'combined' | 'local' | 'remote';
-
-=======
->>>>>>> 9c5559a5
 export type ModerationLog = {
 	id: ID;
 	createdAt: DateString;
