--- conflicted
+++ resolved
@@ -215,8 +215,6 @@
 		deletedAt: string;
 	};
 } | {
-<<<<<<< HEAD
-	id: Note['id'];
 	type: 'updated';
 	body: {
 		cw?: string | null;
@@ -225,9 +223,6 @@
 		updatedAt: Date;
 	};
 } | {
-	id: Note['id'];
-=======
->>>>>>> 9c5559a5
 	type: 'pollVoted';
 	body: {
 		choice: number;
