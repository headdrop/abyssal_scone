/*
 * SPDX-FileCopyrightText: syuilo and misskey-project
 * SPDX-License-Identifier: AGPL-3.0-only
 */

export type Keys =
	'v' |
	'lastVersion' |
	'instance' |
	'instanceCachedAt' |
	'account' |
	'accounts' |
	'latestDonationInfoShownAt' |
	'neverShowDonationInfo' |
	'neverShowLocalOnlyInfo' |
	'modifiedVersionMustProminentlyOfferInAgplV3Section13Read' |
	'lastUsed' |
	'lang' |
	'drafts' |
	'hashtags' |
	'wallpaper' |
	'theme' |
	'colorScheme' |
	'useSystemFont' |
	'fontSize' |
	'ui' |
	'ui_temp' |
	'locale' |
	'localeVersion' |
	'theme' |
	'customCss' |
	'message_drafts' |
	'scratchpad' |
	'debug' |
	`miux:${string}` |
	`ui:folder:${string}` |
	`themes:${string}` |
	`aiscript:${string}` |
	'lastEmojisFetchedAt' | // DEPRECATED, stored in indexeddb (13.9.0~)
	'emojis' | // DEPRECATED, stored in indexeddb (13.9.0~);
	`channelLastReadedAt:${string}` |
<<<<<<< HEAD
	'latestViewNoteId'
=======
	`idbfallback::${string}`

// セッション毎に廃棄されるLocalStorage代替（セーフモードなどで使用できそう）
//const safeSessionStorage = new Map<Keys, string>();
>>>>>>> 781e64aa

export const miLocalStorage = {
	getItem: (key: Keys): string | null => {
		return window.localStorage.getItem(key);
	},
	setItem: (key: Keys, value: string): void => {
		window.localStorage.setItem(key, value);
	},
	removeItem: (key: Keys): void => {
		window.localStorage.removeItem(key);
	},
	getItemAsJson: (key: Keys): any | undefined => {
		const item = miLocalStorage.getItem(key);
		if (item === null) {
			return undefined;
		}
		return JSON.parse(item);
	},
	setItemAsJson: (key: Keys, value: any): void => {
		miLocalStorage.setItem(key, JSON.stringify(value));
	},
};<|MERGE_RESOLUTION|>--- conflicted
+++ resolved
@@ -39,14 +39,11 @@
 	'lastEmojisFetchedAt' | // DEPRECATED, stored in indexeddb (13.9.0~)
 	'emojis' | // DEPRECATED, stored in indexeddb (13.9.0~);
 	`channelLastReadedAt:${string}` |
-<<<<<<< HEAD
-	'latestViewNoteId'
-=======
+	'latestViewNoteId' |
 	`idbfallback::${string}`
 
 // セッション毎に廃棄されるLocalStorage代替（セーフモードなどで使用できそう）
 //const safeSessionStorage = new Map<Keys, string>();
->>>>>>> 781e64aa
 
 export const miLocalStorage = {
 	getItem: (key: Keys): string | null => {
