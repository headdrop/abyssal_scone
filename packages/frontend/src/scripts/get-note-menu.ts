/*
 * SPDX-FileCopyrightText: syuilo and other misskey contributors
 * SPDX-License-Identifier: AGPL-3.0-only
 */

import { defineAsyncComponent, Ref } from 'vue';
import * as Misskey from 'misskey-js';
import { claimAchievement } from './achievements.js';
import { $i } from '@/account.js';
import { i18n } from '@/i18n.js';
import { instance } from '@/instance.js';
import * as os from '@/os.js';
import copyToClipboard from '@/scripts/copy-to-clipboard.js';
import { url } from '@/config.js';
import { defaultStore, noteActions } from '@/store.js';
import { miLocalStorage } from '@/local-storage.js';
import { getUserMenu } from '@/scripts/get-user-menu.js';
import { clipsCache } from '@/cache.js';
import { MenuItem } from '@/types/menu.js';
import MkRippleEffect from '@/components/MkRippleEffect.vue';
import { isSupportShare } from '@/scripts/navigator.js';

export async function getNoteClipMenu(props: {
	note: Misskey.entities.Note;
	isDeleted: Ref<boolean>;
	currentClip?: Misskey.entities.Clip;
}) {
	const isRenote = (
		props.note.renote != null &&
		props.note.text == null &&
		props.note.fileIds.length === 0 &&
		props.note.poll == null
	);

	const appearNote = isRenote ? props.note.renote as Misskey.entities.Note : props.note;

	const clips = await clipsCache.fetch();
	return [...clips.map(clip => ({
		text: clip.name,
		action: () => {
			claimAchievement('noteClipped1');
			os.promiseDialog(
				os.api('clips/add-note', { clipId: clip.id, noteId: appearNote.id }),
				null,
				async (err) => {
					if (err.id === '734806c4-542c-463a-9311-15c512803965') {
						const confirm = await os.confirm({
							type: 'warning',
							text: i18n.t('confirmToUnclipAlreadyClippedNote', { name: clip.name }),
						});
						if (!confirm.canceled) {
							os.apiWithDialog('clips/remove-note', { clipId: clip.id, noteId: appearNote.id });
							if (props.currentClip?.id === clip.id) props.isDeleted.value = true;
						}
					} else {
						os.alert({
							type: 'error',
							text: err.message + '\n' + err.id,
						});
					}
				},
			);
		},
	})), { type: 'divider' }, {
		icon: 'ti ti-plus',
		text: i18n.ts.createNew,
		action: async () => {
			const { canceled, result } = await os.form(i18n.ts.createNewClip, {
				name: {
					type: 'string',
					label: i18n.ts.name,
				},
				description: {
					type: 'string',
					required: false,
					multiline: true,
					label: i18n.ts.description,
				},
				isPublic: {
					type: 'boolean',
					label: i18n.ts.public,
					default: false,
				},
			});
			if (canceled) return;

			const clip = await os.apiWithDialog('clips/create', result);

			clipsCache.delete();

			claimAchievement('noteClipped1');
			os.apiWithDialog('clips/add-note', { clipId: clip.id, noteId: appearNote.id });
		},
	}];
}

export function getAbuseNoteMenu(note: Misskey.entities.Note, text: string): MenuItem {
	return {
		icon: 'ti ti-exclamation-circle',
		text,
		action: (): void => {
			const u = note.url ?? note.uri ?? `${url}/notes/${note.id}`;
			os.popup(defineAsyncComponent(() => import('@/components/MkAbuseReportWindow.vue')), {
				user: note.user,
				initialComment: `Note: ${u}\n-----\n`,
			}, {}, 'closed');
		},
	};
}

export function getCopyNoteLinkMenu(note: Misskey.entities.Note, text: string): MenuItem {
	return {
		icon: 'ti ti-link',
		text,
		action: (): void => {
			copyToClipboard(`${url}/notes/${note.id}`);
			os.success();
		},
	};
}

export function getNoteMenu(props: {
	note: Misskey.entities.Note;
	menuButton: Ref<HTMLElement>;
	translation: Ref<Misskey.entities.NotesTranslateResponse | null>;
	translating: Ref<boolean>;
	isDeleted: Ref<boolean>;
	currentClip?: Misskey.entities.Clip;
}) {
	const isRenote = (
		props.note.renote != null &&
		props.note.text == null &&
		props.note.fileIds.length === 0 &&
		props.note.poll == null
	);

	const appearNote = isRenote ? props.note.renote as Misskey.entities.Note : props.note;

	const cleanups = [] as (() => void)[];

	function changeVisibility(visibility): void {
		os.confirm({
			type: 'warning',
			text: i18n.ts.changeVisibilityConfirm,
		}).then(({ canceled }) => {
			if (canceled) return;

			os.api('notes/update', {
				noteId: appearNote.id,
				visibility: visibility,
			});
		});
	}

	function del(): void {
		os.confirm({
			type: 'warning',
			text: i18n.ts.noteDeleteConfirm,
		}).then(({ canceled }) => {
			if (canceled) return;

			os.api('notes/delete', {
				noteId: appearNote.id,
			});

			if (Date.now() - new Date(appearNote.createdAt).getTime() < 1000 * 60) {
				claimAchievement('noteDeletedWithin1min');
			}
		});
	}

	function delEdit(): void {
		os.confirm({
			type: 'warning',
			text: i18n.ts.deleteAndEditConfirm,
		}).then(({ canceled }) => {
			if (canceled) return;

			os.api('notes/delete', {
				noteId: appearNote.id,
			});

			os.post({ initialNote: appearNote, renote: appearNote.renote, reply: appearNote.reply, channel: appearNote.channel });

			if (Date.now() - new Date(appearNote.createdAt).getTime() < 1000 * 60) {
				claimAchievement('noteDeletedWithin1min');
			}
		});
	}

	function edit(): void {
		os.post({ initialNote: appearNote, renote: appearNote.renote, reply: appearNote.reply, channel: appearNote.channel, updateMode: true });
	}

	function toggleFavorite(favorite: boolean): void {
		claimAchievement('noteFavorited1');
		os.apiWithDialog(favorite ? 'notes/favorites/create' : 'notes/favorites/delete', {
			noteId: appearNote.id,
		});
	}

	function toggleThreadMute(mute: boolean): void {
		os.apiWithDialog(mute ? 'notes/thread-muting/create' : 'notes/thread-muting/delete', {
			noteId: appearNote.id,
		});
	}

	function copyContent(): void {
		copyToClipboard(appearNote.text);
		os.success();
	}

	function copyLink(): void {
		copyToClipboard(`${url}/notes/${appearNote.id}`);
		os.success();
	}

	function togglePin(pin: boolean): void {
		os.apiWithDialog(pin ? 'i/pin' : 'i/unpin', {
			noteId: appearNote.id,
		}, undefined, null, res => {
			if (res.id === '72dab508-c64d-498f-8740-a8eec1ba385a') {
				os.alert({
					type: 'error',
					text: i18n.ts.pinLimitExceeded,
				});
			}
		});
	}

	async function unclip(): Promise<void> {
		os.apiWithDialog('clips/remove-note', { clipId: props.currentClip.id, noteId: appearNote.id });
		props.isDeleted.value = true;
	}

	async function promote(): Promise<void> {
		const { canceled, result: days } = await os.inputNumber({
			title: i18n.ts.numberOfDays,
		});

		if (canceled) return;

		os.apiWithDialog('admin/promo/create', {
			noteId: appearNote.id,
			expiresAt: Date.now() + (86400000 * days),
		});
	}

	function share(): void {
		navigator.share({
			title: i18n.t('noteOf', { user: appearNote.user.name }),
			text: appearNote.text,
			url: `${url}/notes/${appearNote.id}`,
		});
	}

	function openDetail(): void {
		os.pageWindow(`/notes/${appearNote.id}`);
	}

	async function translate(): Promise<void> {
		if (props.translation.value != null) return;
		props.translating.value = true;
		const res = await os.api('notes/translate', {
			noteId: appearNote.id,
			targetLang: miLocalStorage.getItem('lang') ?? navigator.language,
		});
		props.translating.value = false;
		props.translation.value = res;
	}

	let menu: MenuItem[];
	if ($i) {
		const statePromise = os.api('notes/state', {
			noteId: appearNote.id,
		});

		menu = [
			...(
				props.currentClip?.userId === $i.id ? [{
					icon: 'ti ti-backspace',
					text: i18n.ts.unclip,
					danger: true,
					action: unclip,
				}, { type: 'divider' }] : []
			), {
				icon: 'ti ti-info-circle',
				text: i18n.ts.details,
				action: openDetail,
			}, {
				icon: 'ti ti-copy',
				text: i18n.ts.copyContent,
				action: copyContent,
			}, getCopyNoteLinkMenu(appearNote, i18n.ts.copyLink)
			, (appearNote.url || appearNote.uri) ? {
				icon: 'ti ti-external-link',
				text: i18n.ts.showOnRemote,
				action: () => {
					window.open(appearNote.url ?? appearNote.uri, '_blank', 'noopener');
				},
			} : undefined,
			...(isSupportShare() ? [{
				icon: 'ti ti-share',
				text: i18n.ts.share,
				action: share,
			}] : []),
			$i && $i.policies.canUseTranslator && instance.translatorAvailable ? {
				icon: 'ti ti-language-hiragana',
				text: i18n.ts.translate,
				action: translate,
			} : undefined,
			{ type: 'divider' },
			statePromise.then(state => state.isFavorited ? {
				icon: 'ti ti-star-off',
				text: i18n.ts.unfavorite,
				action: () => toggleFavorite(false),
			} : {
				icon: 'ti ti-star',
				text: i18n.ts.favorite,
				action: () => toggleFavorite(true),
			}),
			{
				type: 'parent' as const,
				icon: 'ti ti-paperclip',
				text: i18n.ts.clip,
				children: () => getNoteClipMenu(props),
			},
			statePromise.then(state => state.isMutedThread ? {
				icon: 'ti ti-message-off',
				text: i18n.ts.unmuteThread,
				action: () => toggleThreadMute(false),
			} : {
				icon: 'ti ti-message-off',
				text: i18n.ts.muteThread,
				action: () => toggleThreadMute(true),
			}),
			appearNote.userId === $i.id ? ($i.pinnedNoteIds ?? []).includes(appearNote.id) ? {
				icon: 'ti ti-pinned-off',
				text: i18n.ts.unpin,
				action: () => togglePin(false),
			} : {
				icon: 'ti ti-pin',
				text: i18n.ts.pin,
				action: () => togglePin(true),
			} : undefined,
			{
				type: 'parent' as const,
				icon: 'ti ti-user',
				text: i18n.ts.user,
				children: async () => {
					const user = appearNote.userId === $i?.id ? $i : await os.api('users/show', { userId: appearNote.userId });
					const { menu, cleanup } = getUserMenu(user);
					cleanups.push(cleanup);
					return menu;
				},
			},
			/*
		...($i.isModerator || $i.isAdmin ? [
			{ type: 'divider' },
			{
				icon: 'ti ti-speakerphone',
				text: i18n.ts.promote,
				action: promote
			}]
			: []
		),*/
			null,
			...(appearNote.userId !== $i.id ? [
				{ type: 'divider' },
				appearNote.userId !== $i.id ? getAbuseNoteMenu(appearNote, i18n.ts.reportAbuse) : undefined,
			]
			: []
			),
			...($i.isModerator || $i.isAdmin ? [
				{
					type: 'parent',
					icon: 'ti ti-world',
					text: i18n.ts.changeVisibility,
					children: [{
						icon: 'ti ti-world',
						text: i18n.ts._visibility.public,
						action: () => changeVisibility('public'),
					}, {
						icon: 'ti ti-home',
						text: i18n.ts._visibility.home,
						action: () => changeVisibility('home'),
					}, {
						icon: 'ti ti-lock',
						text: i18n.ts._visibility.followers,
						action: () => changeVisibility('followers'),
					}, {
						icon: 'ti ti-mail',
						text: i18n.ts._visibility.specified,
						action: () => changeVisibility('specified'),
					}],
				}]
			: []
			),
			...(appearNote.userId === $i.id || $i.isModerator || $i.isAdmin ? [
<<<<<<< HEAD
				null,
				appearNote.userId === $i.id && $i.policies.canEditNote ? {
					icon: 'ti ti-edit',
					text: i18n.ts.edit,
					action: edit,
				} : undefined,
=======
				{ type: 'divider' },
>>>>>>> 9c5559a5
				appearNote.userId === $i.id ? {
					icon: 'ti ti-edit',
					text: i18n.ts.deleteAndEdit,
					action: delEdit,
				} : undefined,
				{
					icon: 'ti ti-trash',
					text: i18n.ts.delete,
					danger: true,
					action: del,
				}]
			: []
			)]
			.filter(x => x !== undefined);
	} else {
		menu = [{
			icon: 'ti ti-info-circle',
			text: i18n.ts.details,
			action: openDetail,
		}, {
			icon: 'ti ti-copy',
			text: i18n.ts.copyContent,
			action: copyContent,
		}, getCopyNoteLinkMenu(appearNote, i18n.ts.copyLink)
		, (appearNote.url || appearNote.uri) ? {
			icon: 'ti ti-external-link',
			text: i18n.ts.showOnRemote,
			action: () => {
				window.open(appearNote.url ?? appearNote.uri, '_blank', 'noopener');
			},
		} : undefined]
			.filter(x => x !== undefined);
	}

	if (noteActions.length > 0) {
		menu = menu.concat([{ type: "divider" }, ...noteActions.map(action => ({
			icon: 'ti ti-plug',
			text: action.title,
			action: () => {
				action.handler(appearNote);
			},
		}))]);
	}

	if (defaultStore.state.devMode) {
		menu = menu.concat([{ type: "divider" }, {
			icon: 'ti ti-id',
			text: i18n.ts.copyNoteId,
			action: () => {
				copyToClipboard(appearNote.id);
			},
		}]);
	}

	const cleanup = () => {
		if (_DEV_) console.log('note menu cleanup', cleanups);
		for (const cl of cleanups) {
			cl();
		}
	};

	return {
		menu,
		cleanup,
	};
}

type Visibility = 'public' | 'home' | 'followers' | 'specified';

// defaultStore.state.visibilityがstringなためstringも受け付けている
function smallerVisibility(a: Visibility | string, b: Visibility | string): Visibility {
	if (a === 'specified' || b === 'specified') return 'specified';
	if (a === 'followers' || b === 'followers') return 'followers';
	if (a === 'home' || b === 'home') return 'home';
	// if (a === 'public' || b === 'public')
	return 'public';
}

export function getRenoteMenu(props: {
	note: Misskey.entities.Note;
	renoteButton: Ref<HTMLElement>;
	mock?: boolean;
}) {
	const isRenote = (
		props.note.renote != null &&
		props.note.text == null &&
		props.note.fileIds.length === 0 &&
		props.note.poll == null
	);

	const appearNote = isRenote ? props.note.renote as Misskey.entities.Note : props.note;

	const channelRenoteItems: MenuItem[] = [];
	const normalRenoteItems: MenuItem[] = [];

	if (appearNote.channel) {
		channelRenoteItems.push(...[{
			text: i18n.ts.inChannelRenote,
			icon: 'ti ti-repeat',
			action: () => {
				const el = props.renoteButton.value as HTMLElement | null | undefined;
				if (el) {
					const rect = el.getBoundingClientRect();
					const x = rect.left + (el.offsetWidth / 2);
					const y = rect.top + (el.offsetHeight / 2);
					os.popup(MkRippleEffect, { x, y }, {}, 'end');
				}

				if (!props.mock) {
					os.api('notes/create', {
						renoteId: appearNote.id,
						channelId: appearNote.channelId,
					}).then(() => {
						os.toast(i18n.ts.renoted);
					});
				}
			},
		}, {
			text: i18n.ts.inChannelQuote,
			icon: 'ti ti-quote',
			action: () => {
				if (!props.mock) {
					os.post({
						renote: appearNote,
						channel: appearNote.channel,
					});
				}
			},
		}]);
	}

	if (!appearNote.channel || appearNote.channel.allowRenoteToExternal) {
		normalRenoteItems.push(...[{
			text: i18n.ts.renote,
			icon: 'ti ti-repeat',
			action: () => {
				const el = props.renoteButton.value as HTMLElement | null | undefined;
				if (el) {
					const rect = el.getBoundingClientRect();
					const x = rect.left + (el.offsetWidth / 2);
					const y = rect.top + (el.offsetHeight / 2);
					os.popup(MkRippleEffect, { x, y }, {}, 'end');
				}

				const configuredVisibility = defaultStore.state.rememberNoteVisibility ? defaultStore.state.visibility : defaultStore.state.defaultNoteVisibility;
				const localOnly = defaultStore.state.rememberNoteVisibility ? defaultStore.state.localOnly : defaultStore.state.defaultNoteLocalOnly;

				let visibility = appearNote.visibility;
				visibility = smallerVisibility(visibility, configuredVisibility);
				if (appearNote.channel?.isSensitive) {
					visibility = smallerVisibility(visibility, 'home');
				}

				if (!props.mock) {
					os.api('notes/create', {
						localOnly,
						visibility,
						renoteId: appearNote.id,
					}).then(() => {
						os.toast(i18n.ts.renoted);
					});
				}
			},
		}, (props.mock) ? undefined : {
			text: i18n.ts.quote,
			icon: 'ti ti-quote',
			action: () => {
				os.post({
					renote: appearNote,
				});
			},
		}]);
	}

	const renoteItems = [
		...normalRenoteItems,
		...(channelRenoteItems.length > 0 && normalRenoteItems.length > 0) ? [{ type: 'divider' }] : [],
		...channelRenoteItems,
	];

	return {
		menu: renoteItems,
	};
}<|MERGE_RESOLUTION|>--- conflicted
+++ resolved
@@ -364,14 +364,14 @@
 			}]
 			: []
 		),*/
-			null,
 			...(appearNote.userId !== $i.id ? [
 				{ type: 'divider' },
 				appearNote.userId !== $i.id ? getAbuseNoteMenu(appearNote, i18n.ts.reportAbuse) : undefined,
 			]
-			: []
+				: []
 			),
 			...($i.isModerator || $i.isAdmin ? [
+				{ type: 'divider' },
 				{
 					type: 'parent',
 					icon: 'ti ti-world',
@@ -394,19 +394,15 @@
 						action: () => changeVisibility('specified'),
 					}],
 				}]
-			: []
+				: []
 			),
 			...(appearNote.userId === $i.id || $i.isModerator || $i.isAdmin ? [
-<<<<<<< HEAD
-				null,
+				{ type: 'divider' },
 				appearNote.userId === $i.id && $i.policies.canEditNote ? {
 					icon: 'ti ti-edit',
 					text: i18n.ts.edit,
 					action: edit,
 				} : undefined,
-=======
-				{ type: 'divider' },
->>>>>>> 9c5559a5
 				appearNote.userId === $i.id ? {
 					icon: 'ti ti-edit',
 					text: i18n.ts.deleteAndEdit,
@@ -418,7 +414,7 @@
 					danger: true,
 					action: del,
 				}]
-			: []
+				: []
 			)]
 			.filter(x => x !== undefined);
 	} else {
@@ -431,13 +427,13 @@
 			text: i18n.ts.copyContent,
 			action: copyContent,
 		}, getCopyNoteLinkMenu(appearNote, i18n.ts.copyLink)
-		, (appearNote.url || appearNote.uri) ? {
-			icon: 'ti ti-external-link',
-			text: i18n.ts.showOnRemote,
-			action: () => {
-				window.open(appearNote.url ?? appearNote.uri, '_blank', 'noopener');
-			},
-		} : undefined]
+			, (appearNote.url || appearNote.uri) ? {
+				icon: 'ti ti-external-link',
+				text: i18n.ts.showOnRemote,
+				action: () => {
+					window.open(appearNote.url ?? appearNote.uri, '_blank', 'noopener');
+				},
+			} : undefined]
 			.filter(x => x !== undefined);
 	}
 
