/*
 * SPDX-FileCopyrightText: syuilo and other misskey contributors
 * SPDX-License-Identifier: AGPL-3.0-only
 */

import { onUnmounted, Ref } from 'vue';
<<<<<<< HEAD
import * as misskey from 'misskey-js';
import { useStream } from '@/stream';
import { $i } from '@/account';
import { defaultStore } from '@/store';
=======
import * as Misskey from 'misskey-js';
import { useStream } from '@/stream.js';
import { $i } from '@/account.js';
>>>>>>> 89edf8f8

export function useNoteCapture(props: {
	rootEl: Ref<HTMLElement>;
	note: Ref<Misskey.entities.Note>;
	isDeletedRef: Ref<boolean>;
}) {
	const note = props.note;
	const connection = $i ? useStream() : null;

	function onStreamNoteUpdated(noteData): void {
		const { type, id, body } = noteData;

		if (id !== note.value.id) return;

		switch (type) {
			case 'reacted': {
				const reaction = body.reaction;

				if (body.emoji && !(body.emoji.name in note.value.reactionEmojis)) {
					note.value.reactionEmojis[body.emoji.name] = body.emoji.url;
				}

				// TODO: reactionsプロパティがない場合ってあったっけ？ なければ || {} は消せる
				const currentCount = (note.value.reactions || {})[reaction] || 0;

				note.value.reactions[reaction] = currentCount + 1;

				if ($i && (body.userId === $i.id)) {
					note.value.myReaction = reaction;
				}
				break;
			}

			case 'unreacted': {
				const reaction = body.reaction;

				// TODO: reactionsプロパティがない場合ってあったっけ？ なければ || {} は消せる
				const currentCount = (note.value.reactions || {})[reaction] || 0;

				note.value.reactions[reaction] = Math.max(0, currentCount - 1);
				if (note.value.reactions[reaction] === 0) delete note.value.reactions[reaction];

				if ($i && (body.userId === $i.id)) {
					note.value.myReaction = null;
				}
				break;
			}

			case 'pollVoted': {
				const choice = body.choice;

				const choices = [...note.value.poll.choices];
				choices[choice] = {
					...choices[choice],
					votes: choices[choice].votes + 1,
					...($i && (body.userId === $i.id) ? {
						isVoted: true,
					} : {}),
				};

				note.value.poll.choices = choices;
				break;
			}

			case 'deleted': {
				props.isDeletedRef.value = true;
				break;
			}

			case 'updated': {
				note.value.visibility = body.visibility;
				if ((defaultStore.reactiveState.tl.value.src === 'local' || defaultStore.reactiveState.tl.value.src === 'global') && note.value.visibility !== 'public') {
					props.isDeletedRef.value = true;
				}
				break;
			}
		}
	}

	function capture(withHandler = false): void {
		if (connection) {
			// TODO: このノートがストリーミング経由で流れてきた場合のみ sr する
			connection.send(document.body.contains(props.rootEl.value) ? 'sr' : 's', { id: note.value.id });
			if (withHandler) connection.on('noteUpdated', onStreamNoteUpdated);
		}
	}

	function decapture(withHandler = false): void {
		if (connection) {
			connection.send('un', {
				id: note.value.id,
			});
			if (withHandler) connection.off('noteUpdated', onStreamNoteUpdated);
		}
	}

	function onStreamConnected() {
		capture(false);
	}

	capture(true);
	if (connection) {
		connection.on('_connected_', onStreamConnected);
	}

	onUnmounted(() => {
		decapture(true);
		if (connection) {
			connection.off('_connected_', onStreamConnected);
		}
	});
}<|MERGE_RESOLUTION|>--- conflicted
+++ resolved
@@ -4,16 +4,10 @@
  */
 
 import { onUnmounted, Ref } from 'vue';
-<<<<<<< HEAD
-import * as misskey from 'misskey-js';
-import { useStream } from '@/stream';
-import { $i } from '@/account';
-import { defaultStore } from '@/store';
-=======
 import * as Misskey from 'misskey-js';
 import { useStream } from '@/stream.js';
 import { $i } from '@/account.js';
->>>>>>> 89edf8f8
+import { defaultStore } from '@/store.js';
 
 export function useNoteCapture(props: {
 	rootEl: Ref<HTMLElement>;
