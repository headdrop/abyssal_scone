<!--
SPDX-FileCopyrightText: syuilo and other misskey contributors
SPDX-License-Identifier: AGPL-3.0-only
-->

<template>
<MkStickyContainer>
	<template #header><MkPageHeader v-model:tab="tab" :actions="headerActions" :tabs="headerTabs"/></template>
	<MkSpacer v-if="instance" :contentMax="600" :marginMin="16" :marginMax="32">
		<div v-if="tab === 'overview'" class="_gaps_m">
			<div class="fnfelxur">
				<img :src="faviconUrl" alt="" class="icon"/>
				<span class="name">{{ instance.name || `(${i18n.ts.unknown})` }}</span>
			</div>
			<div style="display: flex; flex-direction: column; gap: 1em;">
				<MkKeyValue :copy="host" oneline>
					<template #key>Host</template>
					<template #value><span class="_monospace"><MkLink :url="`https://${host}`">{{ host }}</MkLink></span></template>
				</MkKeyValue>
				<MkKeyValue oneline>
					<template #key>{{ i18n.ts.software }}</template>
					<template #value><span class="_monospace">{{ instance.softwareName || `(${i18n.ts.unknown})` }} / {{ instance.softwareVersion || `(${i18n.ts.unknown})` }}</span></template>
				</MkKeyValue>
				<MkKeyValue oneline>
					<template #key>{{ i18n.ts.administrator }}</template>
					<template #value>{{ instance.maintainerName || `(${i18n.ts.unknown})` }} ({{ instance.maintainerEmail || `(${i18n.ts.unknown})` }})</template>
				</MkKeyValue>
			</div>
			<MkKeyValue>
				<template #key>{{ i18n.ts.description }}</template>
				<template #value>{{ instance.description }}</template>
			</MkKeyValue>

			<FormSection v-if="iAmModerator">
				<template #label>Moderation</template>
				<div class="_gaps_s">
					<MkSwitch v-model="silenced" :disabled="!meta || !instance" @update:modelValue="toggleSilence">{{ i18n.ts.silenceThisInstance }}</MkSwitch>
					<MkSwitch v-model="suspended" :disabled="!instance" @update:modelValue="toggleSuspend">{{ i18n.ts.stopActivityDelivery }}</MkSwitch>
					<MkSwitch v-model="isBlocked" :disabled="!meta || !instance" @update:modelValue="toggleBlock">{{ i18n.ts.blockThisInstance }}</MkSwitch>
					<MkButton @click="refreshMetadata"><i class="ti ti-refresh"></i> Refresh metadata</MkButton>
				</div>
			</FormSection>

			<FormSection>
				<MkKeyValue oneline style="margin: 1em 0;">
					<template #key>{{ i18n.ts.registeredAt }}</template>
					<template #value><MkTime mode="detail" :time="instance.firstRetrievedAt"/></template>
				</MkKeyValue>
				<MkKeyValue oneline style="margin: 1em 0;">
					<template #key>{{ i18n.ts.updatedAt }}</template>
					<template #value><MkTime mode="detail" :time="instance.infoUpdatedAt"/></template>
				</MkKeyValue>
				<MkKeyValue oneline style="margin: 1em 0;">
					<template #key>{{ i18n.ts.latestRequestReceivedAt }}</template>
					<template #value><MkTime v-if="instance.latestRequestReceivedAt" :time="instance.latestRequestReceivedAt"/><span v-else>N/A</span></template>
				</MkKeyValue>
			</FormSection>

			<FormSection>
				<MkKeyValue oneline style="margin: 1em 0;">
					<template #key>Following (Pub)</template>
					<template #value>{{ number(instance.followingCount) }}</template>
				</MkKeyValue>
				<MkKeyValue oneline style="margin: 1em 0;">
					<template #key>Followers (Sub)</template>
					<template #value>{{ number(instance.followersCount) }}</template>
				</MkKeyValue>
			</FormSection>

			<FormSection>
				<template #label>Well-known resources</template>
				<FormLink :to="`https://${host}/.well-known/host-meta`" external style="margin-bottom: 8px;">host-meta</FormLink>
				<FormLink :to="`https://${host}/.well-known/host-meta.json`" external style="margin-bottom: 8px;">host-meta.json</FormLink>
				<FormLink :to="`https://${host}/.well-known/nodeinfo`" external style="margin-bottom: 8px;">nodeinfo</FormLink>
				<FormLink :to="`https://${host}/robots.txt`" external style="margin-bottom: 8px;">robots.txt</FormLink>
				<FormLink :to="`https://${host}/manifest.json`" external style="margin-bottom: 8px;">manifest.json</FormLink>
			</FormSection>
		</div>
		<div v-else-if="tab === 'chart'" class="_gaps_m">
			<div class="cmhjzshl">
				<div class="selects">
					<MkSelect v-model="chartSrc" style="margin: 0 10px 0 0; flex: 1;">
						<option value="instance-requests">{{ i18n.ts._instanceCharts.requests }}</option>
						<option value="instance-users">{{ i18n.ts._instanceCharts.users }}</option>
						<option value="instance-users-total">{{ i18n.ts._instanceCharts.usersTotal }}</option>
						<option value="instance-notes">{{ i18n.ts._instanceCharts.notes }}</option>
						<option value="instance-notes-total">{{ i18n.ts._instanceCharts.notesTotal }}</option>
						<option value="instance-ff">{{ i18n.ts._instanceCharts.ff }}</option>
						<option value="instance-ff-total">{{ i18n.ts._instanceCharts.ffTotal }}</option>
						<option value="instance-drive-usage">{{ i18n.ts._instanceCharts.cacheSize }}</option>
						<option value="instance-drive-usage-total">{{ i18n.ts._instanceCharts.cacheSizeTotal }}</option>
						<option value="instance-drive-files">{{ i18n.ts._instanceCharts.files }}</option>
						<option value="instance-drive-files-total">{{ i18n.ts._instanceCharts.filesTotal }}</option>
					</MkSelect>
				</div>
				<div class="charts">
					<div class="label">{{ i18n.t('recentNHours', { n: 90 }) }}</div>
					<MkChart class="chart" :src="chartSrc" span="hour" :limit="90" :args="{ host: host }" :detailed="true"></MkChart>
					<div class="label">{{ i18n.t('recentNDays', { n: 90 }) }}</div>
					<MkChart class="chart" :src="chartSrc" span="day" :limit="90" :args="{ host: host }" :detailed="true"></MkChart>
				</div>
			</div>
		</div>
		<div v-else-if="tab === 'users'" class="_gaps_m">
			<MkPagination v-slot="{items}" :pagination="usersPagination" style="display: grid; grid-template-columns: repeat(auto-fill,minmax(270px,1fr)); grid-gap: 12px;">
				<MkA v-for="user in items" :key="user.id" v-tooltip.mfm="`Last posted: ${dateString(user.updatedAt)}`" class="user" :to="`/admin/user/${user.id}`">
					<MkUserCardMini :user="user"/>
				</MkA>
			</MkPagination>
		</div>
		<div v-else-if="tab === 'raw'" class="_gaps_m">
			<MkObjectView tall :value="instance">
			</MkObjectView>
		</div>
	</MkSpacer>
</MkStickyContainer>
</template>

<script lang="ts" setup>
import { ref, computed } from 'vue';
import * as Misskey from 'misskey-js';
import MkChart from '@/components/MkChart.vue';
import MkObjectView from '@/components/MkObjectView.vue';
import FormLink from '@/components/form/link.vue';
import MkLink from '@/components/MkLink.vue';
import MkButton from '@/components/MkButton.vue';
import FormSection from '@/components/form/section.vue';
import MkKeyValue from '@/components/MkKeyValue.vue';
import MkSelect from '@/components/MkSelect.vue';
import MkSwitch from '@/components/MkSwitch.vue';
import * as os from '@/os.js';
import number from '@/filters/number.js';
import { iAmModerator, iAmAdmin } from '@/account.js';
import { definePageMetadata } from '@/scripts/page-metadata.js';
import { i18n } from '@/i18n.js';
import MkUserCardMini from '@/components/MkUserCardMini.vue';
import MkPagination from '@/components/MkPagination.vue';
import { getProxiedImageUrlNullable } from '@/scripts/media-proxy.js';
import { dateString } from '@/filters/date.js';

const props = defineProps<{
	host: string;
}>();

<<<<<<< HEAD
let tab = $ref('overview');
let chartSrc = $ref('instance-requests');
let meta = $ref<Misskey.entities.AdminInstanceMetadata | null>(null);
let instance = $ref<Misskey.entities.Instance | null>(null);
let silenced = $ref(false);
let suspended = $ref(false);
let isBlocked = $ref(false);
let faviconUrl = $ref<string | null>(null);
=======
const tab = ref('overview');
const chartSrc = ref('instance-requests');
const meta = ref<Misskey.entities.AdminMetaResponse | null>(null);
const instance = ref<Misskey.entities.FederationInstance | null>(null);
const suspended = ref(false);
const isBlocked = ref(false);
const isSilenced = ref(false);
const faviconUrl = ref<string | null>(null);
>>>>>>> 9c5559a5

const usersPagination = {
	endpoint: iAmModerator ? 'admin/show-users' : 'users' as const,
	limit: 10,
	params: {
		sort: '+updatedAt',
		state: 'all',
		hostname: props.host,
	},
	offsetMode: true,
};

async function fetch(): Promise<void> {
	if (iAmAdmin) {
		meta.value = await os.api('admin/meta');
	}
	instance.value = await os.api('federation/show-instance', {
		host: props.host,
	});
<<<<<<< HEAD
	silenced = instance.isSilenced;
	suspended = instance.isSuspended;
	isBlocked = instance.isBlocked;
	faviconUrl = getProxiedImageUrlNullable(instance.faviconUrl, 'preview') ?? getProxiedImageUrlNullable(instance.iconUrl, 'preview');
=======
	suspended.value = instance.value?.isSuspended ?? false;
	isBlocked.value = instance.value?.isBlocked ?? false;
	isSilenced.value = instance.value?.isSilenced ?? false;
	faviconUrl.value = getProxiedImageUrlNullable(instance.value?.faviconUrl, 'preview') ?? getProxiedImageUrlNullable(instance.value?.iconUrl, 'preview');
>>>>>>> 9c5559a5
}

async function toggleBlock(): Promise<void> {
	if (!meta.value) throw new Error('No meta?');
	if (!instance.value) throw new Error('No instance?');
	const { host } = instance.value;
	await os.api('admin/update-meta', {
		blockedHosts: isBlocked.value ? meta.value.blockedHosts.concat([host]) : meta.value.blockedHosts.filter(x => x !== host),
	});
}

<<<<<<< HEAD
async function toggleSuspend(): Promise<void> {
	if (!instance) throw new Error('No instance?');
	await os.api('admin/federation/update-instance', {
		host: instance.host,
		isSuspended: suspended,
	});
}

async function toggleSilence(v): void {
	if (!instance) throw new Error('No instance?');
	await os.api('admin/federation/update-instance', {
		host: instance.host,
		isSilenced: silenced,
=======
async function toggleSilenced(): Promise<void> {
	if (!meta.value) throw new Error('No meta?');
	if (!instance.value) throw new Error('No instance?');
	const { host } = instance.value;
	const silencedHosts = meta.value.silencedHosts ?? [];
	await os.api('admin/update-meta', {
		silencedHosts: isSilenced.value ? silencedHosts.concat([host]) : silencedHosts.filter(x => x !== host),
	});
}

async function toggleSuspend(): Promise<void> {
	if (!instance.value) throw new Error('No instance?');
	await os.api('admin/federation/update-instance', {
		host: instance.value.host,
		isSuspended: suspended.value,
>>>>>>> 9c5559a5
	});
}

function refreshMetadata(): void {
	if (!instance.value) throw new Error('No instance?');
	os.api('admin/federation/refresh-remote-instance-metadata', {
		host: instance.value.host,
	});
	os.alert({
		text: 'Refresh requested',
	});
}

fetch();

const headerActions = computed(() => [{
	text: `https://${props.host}`,
	icon: 'ti ti-external-link',
	handler: () => {
		window.open(`https://${props.host}`, '_blank', 'noopener');
	},
}]);

const headerTabs = computed(() => [{
	key: 'overview',
	title: i18n.ts.overview,
	icon: 'ti ti-info-circle',
}, {
	key: 'chart',
	title: i18n.ts.charts,
	icon: 'ti ti-chart-line',
}, {
	key: 'users',
	title: i18n.ts.users,
	icon: 'ti ti-users',
}, {
	key: 'raw',
	title: 'Raw',
	icon: 'ti ti-code',
}]);

definePageMetadata({
	title: props.host,
	icon: 'ti ti-server',
});
</script>

<style lang="scss" scoped>
.fnfelxur {
	display: flex;
	align-items: center;

	> .icon {
		display: block;
		margin: 0 16px 0 0;
		height: 64px;
		border-radius: 8px;
	}

	> .name {
		word-break: break-all;
	}
}

.cmhjzshl {
	> .selects {
		display: flex;
		margin: 0 0 16px 0;
	}

	> .charts {
		> .label {
			margin-bottom: 12px;
			font-weight: bold;
		}
	}
}
</style><|MERGE_RESOLUTION|>--- conflicted
+++ resolved
@@ -142,25 +142,14 @@
 	host: string;
 }>();
 
-<<<<<<< HEAD
-let tab = $ref('overview');
-let chartSrc = $ref('instance-requests');
-let meta = $ref<Misskey.entities.AdminInstanceMetadata | null>(null);
-let instance = $ref<Misskey.entities.Instance | null>(null);
-let silenced = $ref(false);
-let suspended = $ref(false);
-let isBlocked = $ref(false);
-let faviconUrl = $ref<string | null>(null);
-=======
 const tab = ref('overview');
 const chartSrc = ref('instance-requests');
 const meta = ref<Misskey.entities.AdminMetaResponse | null>(null);
 const instance = ref<Misskey.entities.FederationInstance | null>(null);
+const silenced = ref(false);
 const suspended = ref(false);
 const isBlocked = ref(false);
-const isSilenced = ref(false);
 const faviconUrl = ref<string | null>(null);
->>>>>>> 9c5559a5
 
 const usersPagination = {
 	endpoint: iAmModerator ? 'admin/show-users' : 'users' as const,
@@ -180,17 +169,10 @@
 	instance.value = await os.api('federation/show-instance', {
 		host: props.host,
 	});
-<<<<<<< HEAD
-	silenced = instance.isSilenced;
-	suspended = instance.isSuspended;
-	isBlocked = instance.isBlocked;
-	faviconUrl = getProxiedImageUrlNullable(instance.faviconUrl, 'preview') ?? getProxiedImageUrlNullable(instance.iconUrl, 'preview');
-=======
+	silenced.value = instance.value?.isSilenced ?? false;
 	suspended.value = instance.value?.isSuspended ?? false;
 	isBlocked.value = instance.value?.isBlocked ?? false;
-	isSilenced.value = instance.value?.isSilenced ?? false;
 	faviconUrl.value = getProxiedImageUrlNullable(instance.value?.faviconUrl, 'preview') ?? getProxiedImageUrlNullable(instance.value?.iconUrl, 'preview');
->>>>>>> 9c5559a5
 }
 
 async function toggleBlock(): Promise<void> {
@@ -202,37 +184,19 @@
 	});
 }
 
-<<<<<<< HEAD
-async function toggleSuspend(): Promise<void> {
-	if (!instance) throw new Error('No instance?');
-	await os.api('admin/federation/update-instance', {
-		host: instance.host,
-		isSuspended: suspended,
-	});
-}
-
-async function toggleSilence(v): void {
-	if (!instance) throw new Error('No instance?');
-	await os.api('admin/federation/update-instance', {
-		host: instance.host,
-		isSilenced: silenced,
-=======
-async function toggleSilenced(): Promise<void> {
-	if (!meta.value) throw new Error('No meta?');
-	if (!instance.value) throw new Error('No instance?');
-	const { host } = instance.value;
-	const silencedHosts = meta.value.silencedHosts ?? [];
-	await os.api('admin/update-meta', {
-		silencedHosts: isSilenced.value ? silencedHosts.concat([host]) : silencedHosts.filter(x => x !== host),
-	});
-}
-
 async function toggleSuspend(): Promise<void> {
 	if (!instance.value) throw new Error('No instance?');
 	await os.api('admin/federation/update-instance', {
 		host: instance.value.host,
 		isSuspended: suspended.value,
->>>>>>> 9c5559a5
+	});
+}
+
+async function toggleSilence(v): void {
+	if (!instance) throw new Error('No instance?');
+	await os.api('admin/federation/update-instance', {
+		host: instance.value.host,
+		isSilenced: silenced.value,
 	});
 }
 
