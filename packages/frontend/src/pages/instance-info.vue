--- conflicted
+++ resolved
@@ -215,20 +215,6 @@
 	});
 }
 
-<<<<<<< HEAD
-=======
-async function toggleSilenced(): Promise<void> {
-	if (!iAmAdmin) return;
-	if (!meta.value) throw new Error('No meta?');
-	if (!instance.value) throw new Error('No instance?');
-	const { host } = instance.value;
-	const silencedHosts = meta.value.silencedHosts ?? [];
-	await misskeyApi('admin/update-meta', {
-		silencedHosts: isSilenced.value ? silencedHosts.concat([host]) : silencedHosts.filter(x => x !== host),
-	});
-}
-
->>>>>>> 781e64aa
 async function toggleMediaSilenced(): Promise<void> {
 	if (!iAmAdmin) return;
 	if (!meta.value) throw new Error('No meta?');
