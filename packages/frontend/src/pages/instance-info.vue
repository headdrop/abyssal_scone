<!--
SPDX-FileCopyrightText: syuilo and misskey-project
SPDX-License-Identifier: AGPL-3.0-only
-->

<template>
<MkStickyContainer>
	<template #header><MkPageHeader v-model:tab="tab" :actions="headerActions" :tabs="headerTabs"/></template>
	<MkSpacer v-if="instance" :contentMax="600" :marginMin="16" :marginMax="32">
		<MkHorizontalSwipe v-model:tab="tab" :tabs="headerTabs">
			<div v-if="tab === 'overview'" key="overview" class="_gaps_m">
				<div class="fnfelxur">
					<img :src="faviconUrl" alt="" class="icon"/>
					<span class="name">{{ instance.name || `(${i18n.ts.unknown})` }}</span>
				</div>
				<div style="display: flex; flex-direction: column; gap: 1em;">
					<MkKeyValue :copy="host" oneline>
						<template #key>Host</template>
						<template #value><span class="_monospace"><MkLink :url="`https://${host}`">{{ host }}</MkLink></span></template>
					</MkKeyValue>
					<MkKeyValue oneline>
						<template #key>{{ i18n.ts.software }}</template>
						<template #value><span class="_monospace">{{ instance.softwareName || `(${i18n.ts.unknown})` }} / {{ instance.softwareVersion || `(${i18n.ts.unknown})` }}</span></template>
					</MkKeyValue>
					<MkKeyValue oneline>
						<template #key>{{ i18n.ts.administrator }}</template>
						<template #value>{{ instance.maintainerName || `(${i18n.ts.unknown})` }} ({{ instance.maintainerEmail || `(${i18n.ts.unknown})` }})</template>
					</MkKeyValue>
				</div>
				<MkKeyValue>
					<template #key>{{ i18n.ts.description }}</template>
					<template #value>{{ instance.description }}</template>
				</MkKeyValue>

				<FormSection v-if="iAmModerator">
					<template #label>Moderation</template>
					<div class="_gaps_s">
<<<<<<< HEAD
						<MkSwitch v-model="silenced" :disabled="!meta || !instance" @update:modelValue="toggleSilence">{{ i18n.ts.silenceThisInstance }}</MkSwitch>
						<MkSwitch v-model="suspended" :disabled="!instance" @update:modelValue="toggleSuspend">{{ i18n.ts.stopActivityDelivery }}</MkSwitch>
						<MkSwitch v-model="isBlocked" :disabled="!meta || !instance" @update:modelValue="toggleBlock">{{ i18n.ts.blockThisInstance }}</MkSwitch>
=======
						<MkKeyValue>
							<template #key>
								{{ i18n.ts._delivery.status }}
							</template>
							<template #value>
								{{ i18n.ts._delivery._type[suspensionState] }}
							</template>
						</MkKeyValue>
						<MkButton v-if="suspensionState === 'none'" :disabled="!instance" danger @click="stopDelivery">{{ i18n.ts._delivery.stop }}</MkButton>
						<MkButton v-if="suspensionState !== 'none'" :disabled="!instance" @click="resumeDelivery">{{ i18n.ts._delivery.resume }}</MkButton>
						<MkSwitch v-model="isBlocked" :disabled="!meta || !instance" @update:modelValue="toggleBlock">{{ i18n.ts.blockThisInstance }}</MkSwitch>
						<MkSwitch v-model="isSilenced" :disabled="!meta || !instance" @update:modelValue="toggleSilenced">{{ i18n.ts.silenceThisInstance }}</MkSwitch>
						<MkSwitch v-model="isMediaSilenced" :disabled="!meta || !instance" @update:modelValue="toggleMediaSilenced">{{ i18n.ts.mediaSilenceThisInstance }}</MkSwitch>
>>>>>>> 621626aa
						<MkButton @click="refreshMetadata"><i class="ti ti-refresh"></i> Refresh metadata</MkButton>
						<MkTextarea v-model="moderationNote" manualSave>
							<template #label>{{ i18n.ts.moderationNote }}</template>
						</MkTextarea>
					</div>
				</FormSection>

				<FormSection>
					<MkKeyValue oneline style="margin: 1em 0;">
						<template #key>{{ i18n.ts.registeredAt }}</template>
						<template #value><MkTime mode="detail" :time="instance.firstRetrievedAt"/></template>
					</MkKeyValue>
					<MkKeyValue oneline style="margin: 1em 0;">
						<template #key>{{ i18n.ts.updatedAt }}</template>
						<template #value><MkTime mode="detail" :time="instance.infoUpdatedAt"/></template>
					</MkKeyValue>
					<MkKeyValue oneline style="margin: 1em 0;">
						<template #key>{{ i18n.ts.latestRequestReceivedAt }}</template>
						<template #value><MkTime v-if="instance.latestRequestReceivedAt" :time="instance.latestRequestReceivedAt"/><span v-else>N/A</span></template>
					</MkKeyValue>
				</FormSection>

				<FormSection>
					<MkKeyValue oneline style="margin: 1em 0;">
						<template #key>Following (Pub)</template>
						<template #value>{{ number(instance.followingCount) }}</template>
					</MkKeyValue>
					<MkKeyValue oneline style="margin: 1em 0;">
						<template #key>Followers (Sub)</template>
						<template #value>{{ number(instance.followersCount) }}</template>
					</MkKeyValue>
				</FormSection>

				<FormSection>
					<template #label>Well-known resources</template>
					<FormLink :to="`https://${host}/.well-known/host-meta`" external style="margin-bottom: 8px;">host-meta</FormLink>
					<FormLink :to="`https://${host}/.well-known/host-meta.json`" external style="margin-bottom: 8px;">host-meta.json</FormLink>
					<FormLink :to="`https://${host}/.well-known/nodeinfo`" external style="margin-bottom: 8px;">nodeinfo</FormLink>
					<FormLink :to="`https://${host}/robots.txt`" external style="margin-bottom: 8px;">robots.txt</FormLink>
					<FormLink :to="`https://${host}/manifest.json`" external style="margin-bottom: 8px;">manifest.json</FormLink>
				</FormSection>
			</div>
			<div v-else-if="tab === 'chart'" key="chart" class="_gaps_m">
				<div class="cmhjzshl">
					<div class="selects">
						<MkSelect v-model="chartSrc" style="margin: 0 10px 0 0; flex: 1;">
							<option value="instance-requests">{{ i18n.ts._instanceCharts.requests }}</option>
							<option value="instance-users">{{ i18n.ts._instanceCharts.users }}</option>
							<option value="instance-users-total">{{ i18n.ts._instanceCharts.usersTotal }}</option>
							<option value="instance-notes">{{ i18n.ts._instanceCharts.notes }}</option>
							<option value="instance-notes-total">{{ i18n.ts._instanceCharts.notesTotal }}</option>
							<option value="instance-ff">{{ i18n.ts._instanceCharts.ff }}</option>
							<option value="instance-ff-total">{{ i18n.ts._instanceCharts.ffTotal }}</option>
							<option value="instance-drive-usage">{{ i18n.ts._instanceCharts.cacheSize }}</option>
							<option value="instance-drive-usage-total">{{ i18n.ts._instanceCharts.cacheSizeTotal }}</option>
							<option value="instance-drive-files">{{ i18n.ts._instanceCharts.files }}</option>
							<option value="instance-drive-files-total">{{ i18n.ts._instanceCharts.filesTotal }}</option>
						</MkSelect>
					</div>
					<div class="charts">
						<div class="label">{{ i18n.tsx.recentNHours({ n: 90 }) }}</div>
						<MkChart class="chart" :src="chartSrc" span="hour" :limit="90" :args="{ host: host }" :detailed="true"></MkChart>
						<div class="label">{{ i18n.tsx.recentNDays({ n: 90 }) }}</div>
						<MkChart class="chart" :src="chartSrc" span="day" :limit="90" :args="{ host: host }" :detailed="true"></MkChart>
					</div>
				</div>
			</div>
			<div v-else-if="tab === 'users'" key="users" class="_gaps_m">
				<MkPagination v-slot="{items}" :pagination="usersPagination" style="display: grid; grid-template-columns: repeat(auto-fill,minmax(270px,1fr)); grid-gap: 12px;">
					<MkA v-for="user in items" :key="user.id" v-tooltip.mfm="`Last posted: ${dateString(user.updatedAt)}`" class="user" :to="`/admin/user/${user.id}`">
						<MkUserCardMini :user="user"/>
					</MkA>
				</MkPagination>
			</div>
			<div v-else-if="tab === 'raw'" key="raw" class="_gaps_m">
				<MkObjectView tall :value="instance">
				</MkObjectView>
			</div>
		</MkHorizontalSwipe>
	</MkSpacer>
</MkStickyContainer>
</template>

<script lang="ts" setup>
import { ref, computed, watch } from 'vue';
import * as Misskey from 'misskey-js';
import MkChart from '@/components/MkChart.vue';
import MkObjectView from '@/components/MkObjectView.vue';
import FormLink from '@/components/form/link.vue';
import MkLink from '@/components/MkLink.vue';
import MkButton from '@/components/MkButton.vue';
import FormSection from '@/components/form/section.vue';
import MkKeyValue from '@/components/MkKeyValue.vue';
import MkSelect from '@/components/MkSelect.vue';
import MkSwitch from '@/components/MkSwitch.vue';
import * as os from '@/os.js';
import { misskeyApi } from '@/scripts/misskey-api.js';
import number from '@/filters/number.js';
import { iAmModerator, iAmAdmin } from '@/account.js';
import { definePageMetadata } from '@/scripts/page-metadata.js';
import { i18n } from '@/i18n.js';
import MkUserCardMini from '@/components/MkUserCardMini.vue';
import MkPagination from '@/components/MkPagination.vue';
import MkHorizontalSwipe from '@/components/MkHorizontalSwipe.vue';
import { getProxiedImageUrlNullable } from '@/scripts/media-proxy.js';
import { dateString } from '@/filters/date.js';
import MkTextarea from '@/components/MkTextarea.vue';

const props = defineProps<{
	host: string;
}>();

const tab = ref('overview');

const chartSrc = ref('instance-requests');
const meta = ref<Misskey.entities.AdminMetaResponse | null>(null);
const instance = ref<Misskey.entities.FederationInstance | null>(null);
<<<<<<< HEAD
const silenced = ref(false);
const suspended = ref(false);
const isBlocked = ref(false);
=======
const suspensionState = ref<'none' | 'manuallySuspended' | 'goneSuspended' | 'autoSuspendedForNotResponding'>('none');
const isBlocked = ref(false);
const isSilenced = ref(false);
const isMediaSilenced = ref(false);
>>>>>>> 621626aa
const faviconUrl = ref<string | null>(null);
const moderationNote = ref('');

const usersPagination = {
	endpoint: iAmModerator ? 'admin/show-users' : 'users' as const,
	limit: 10,
	params: {
		sort: '+updatedAt',
		state: 'all',
		hostname: props.host,
	},
	offsetMode: true,
};

watch(moderationNote, async () => {
	await misskeyApi('admin/federation/update-instance', { host: instance.value.host, moderationNote: moderationNote.value });
});

async function fetch(): Promise<void> {
	if (iAmAdmin) {
		meta.value = await misskeyApi('admin/meta');
	}
	instance.value = await misskeyApi('federation/show-instance', {
		host: props.host,
	});
<<<<<<< HEAD
	silenced.value = instance.value?.isSilenced ?? false;
	suspended.value = instance.value?.isSuspended ?? false;
	isBlocked.value = instance.value?.isBlocked ?? false;
=======
	suspensionState.value = instance.value?.suspensionState ?? 'none';
	isBlocked.value = instance.value?.isBlocked ?? false;
	isSilenced.value = instance.value?.isSilenced ?? false;
	isMediaSilenced.value = instance.value?.isMediaSilenced ?? false;
>>>>>>> 621626aa
	faviconUrl.value = getProxiedImageUrlNullable(instance.value?.faviconUrl, 'preview') ?? getProxiedImageUrlNullable(instance.value?.iconUrl, 'preview');
	moderationNote.value = instance.value?.moderationNote ?? '';
}

async function toggleBlock(): Promise<void> {
	if (!meta.value) throw new Error('No meta?');
	if (!instance.value) throw new Error('No instance?');
	const { host } = instance.value;
	await misskeyApi('admin/update-meta', {
		blockedHosts: isBlocked.value ? meta.value.blockedHosts.concat([host]) : meta.value.blockedHosts.filter(x => x !== host),
	});
}

async function toggleSuspend(): Promise<void> {
	if (!instance.value) throw new Error('No instance?');
	await misskeyApi('admin/federation/update-instance', {
		host: instance.value.host,
		isSuspended: suspended.value,
	});
}

<<<<<<< HEAD
async function toggleSilence(): Promise<void> {
=======
async function toggleMediaSilenced(): Promise<void> {
	if (!meta.value) throw new Error('No meta?');
	if (!instance.value) throw new Error('No instance?');
	const { host } = instance.value;
	const mediaSilencedHosts = meta.value.mediaSilencedHosts ?? [];
	await misskeyApi('admin/update-meta', {
		mediaSilencedHosts: isMediaSilenced.value ? mediaSilencedHosts.concat([host]) : mediaSilencedHosts.filter(x => x !== host),
	});
}

async function stopDelivery(): Promise<void> {
	if (!instance.value) throw new Error('No instance?');
	suspensionState.value = 'manuallySuspended';
	await misskeyApi('admin/federation/update-instance', {
		host: instance.value.host,
		isSuspended: true,
	});
}

async function resumeDelivery(): Promise<void> {
>>>>>>> 621626aa
	if (!instance.value) throw new Error('No instance?');
	suspensionState.value = 'none';
	await misskeyApi('admin/federation/update-instance', {
		host: instance.value.host,
<<<<<<< HEAD
		isSilenced: silenced.value,
=======
		isSuspended: false,
>>>>>>> 621626aa
	});
}

function refreshMetadata(): void {
	if (!instance.value) throw new Error('No instance?');
	misskeyApi('admin/federation/refresh-remote-instance-metadata', {
		host: instance.value.host,
	});
	os.alert({
		text: 'Refresh requested',
	});
}

fetch();

const headerActions = computed(() => [{
	text: `https://${props.host}`,
	icon: 'ti ti-external-link',
	handler: () => {
		window.open(`https://${props.host}`, '_blank', 'noopener');
	},
}]);

const headerTabs = computed(() => [{
	key: 'overview',
	title: i18n.ts.overview,
	icon: 'ti ti-info-circle',
}, {
	key: 'chart',
	title: i18n.ts.charts,
	icon: 'ti ti-chart-line',
}, {
	key: 'users',
	title: i18n.ts.users,
	icon: 'ti ti-users',
}, {
	key: 'raw',
	title: 'Raw',
	icon: 'ti ti-code',
}]);

definePageMetadata(() => ({
	title: props.host,
	icon: 'ti ti-server',
}));
</script>

<style lang="scss" scoped>
.fnfelxur {
	display: flex;
	align-items: center;

	> .icon {
		display: block;
		margin: 0 16px 0 0;
		height: 64px;
		border-radius: 8px;
	}

	> .name {
		word-break: break-all;
	}
}

.cmhjzshl {
	> .selects {
		display: flex;
		margin: 0 0 16px 0;
	}

	> .charts {
		> .label {
			margin-bottom: 12px;
			font-weight: bold;
		}
	}
}
</style><|MERGE_RESOLUTION|>--- conflicted
+++ resolved
@@ -35,11 +35,6 @@
 				<FormSection v-if="iAmModerator">
 					<template #label>Moderation</template>
 					<div class="_gaps_s">
-<<<<<<< HEAD
-						<MkSwitch v-model="silenced" :disabled="!meta || !instance" @update:modelValue="toggleSilence">{{ i18n.ts.silenceThisInstance }}</MkSwitch>
-						<MkSwitch v-model="suspended" :disabled="!instance" @update:modelValue="toggleSuspend">{{ i18n.ts.stopActivityDelivery }}</MkSwitch>
-						<MkSwitch v-model="isBlocked" :disabled="!meta || !instance" @update:modelValue="toggleBlock">{{ i18n.ts.blockThisInstance }}</MkSwitch>
-=======
 						<MkKeyValue>
 							<template #key>
 								{{ i18n.ts._delivery.status }}
@@ -51,9 +46,8 @@
 						<MkButton v-if="suspensionState === 'none'" :disabled="!instance" danger @click="stopDelivery">{{ i18n.ts._delivery.stop }}</MkButton>
 						<MkButton v-if="suspensionState !== 'none'" :disabled="!instance" @click="resumeDelivery">{{ i18n.ts._delivery.resume }}</MkButton>
 						<MkSwitch v-model="isBlocked" :disabled="!meta || !instance" @update:modelValue="toggleBlock">{{ i18n.ts.blockThisInstance }}</MkSwitch>
-						<MkSwitch v-model="isSilenced" :disabled="!meta || !instance" @update:modelValue="toggleSilenced">{{ i18n.ts.silenceThisInstance }}</MkSwitch>
+						<MkSwitch v-model="silenced" :disabled="!meta || !instance" @update:modelValue="toggleSilence">{{ i18n.ts.silenceThisInstance }}</MkSwitch>
 						<MkSwitch v-model="isMediaSilenced" :disabled="!meta || !instance" @update:modelValue="toggleMediaSilenced">{{ i18n.ts.mediaSilenceThisInstance }}</MkSwitch>
->>>>>>> 621626aa
 						<MkButton @click="refreshMetadata"><i class="ti ti-refresh"></i> Refresh metadata</MkButton>
 						<MkTextarea v-model="moderationNote" manualSave>
 							<template #label>{{ i18n.ts.moderationNote }}</template>
@@ -171,16 +165,10 @@
 const chartSrc = ref('instance-requests');
 const meta = ref<Misskey.entities.AdminMetaResponse | null>(null);
 const instance = ref<Misskey.entities.FederationInstance | null>(null);
-<<<<<<< HEAD
-const silenced = ref(false);
-const suspended = ref(false);
-const isBlocked = ref(false);
-=======
 const suspensionState = ref<'none' | 'manuallySuspended' | 'goneSuspended' | 'autoSuspendedForNotResponding'>('none');
 const isBlocked = ref(false);
-const isSilenced = ref(false);
+const silenced = ref(false);
 const isMediaSilenced = ref(false);
->>>>>>> 621626aa
 const faviconUrl = ref<string | null>(null);
 const moderationNote = ref('');
 
@@ -206,16 +194,10 @@
 	instance.value = await misskeyApi('federation/show-instance', {
 		host: props.host,
 	});
-<<<<<<< HEAD
-	silenced.value = instance.value?.isSilenced ?? false;
-	suspended.value = instance.value?.isSuspended ?? false;
-	isBlocked.value = instance.value?.isBlocked ?? false;
-=======
 	suspensionState.value = instance.value?.suspensionState ?? 'none';
 	isBlocked.value = instance.value?.isBlocked ?? false;
-	isSilenced.value = instance.value?.isSilenced ?? false;
+	silenced.value = instance.value?.isSilenced ?? false;
 	isMediaSilenced.value = instance.value?.isMediaSilenced ?? false;
->>>>>>> 621626aa
 	faviconUrl.value = getProxiedImageUrlNullable(instance.value?.faviconUrl, 'preview') ?? getProxiedImageUrlNullable(instance.value?.iconUrl, 'preview');
 	moderationNote.value = instance.value?.moderationNote ?? '';
 }
@@ -229,17 +211,6 @@
 	});
 }
 
-async function toggleSuspend(): Promise<void> {
-	if (!instance.value) throw new Error('No instance?');
-	await misskeyApi('admin/federation/update-instance', {
-		host: instance.value.host,
-		isSuspended: suspended.value,
-	});
-}
-
-<<<<<<< HEAD
-async function toggleSilence(): Promise<void> {
-=======
 async function toggleMediaSilenced(): Promise<void> {
 	if (!meta.value) throw new Error('No meta?');
 	if (!instance.value) throw new Error('No instance?');
@@ -260,16 +231,19 @@
 }
 
 async function resumeDelivery(): Promise<void> {
->>>>>>> 621626aa
 	if (!instance.value) throw new Error('No instance?');
 	suspensionState.value = 'none';
 	await misskeyApi('admin/federation/update-instance', {
 		host: instance.value.host,
-<<<<<<< HEAD
+		isSuspended: false,
+	});
+}
+
+async function toggleSilence(): Promise<void> {
+	if (!instance.value) throw new Error('No instance?');
+	await misskeyApi('admin/federation/update-instance', {
+		host: instance.value.host,
 		isSilenced: silenced.value,
-=======
-		isSuspended: false,
->>>>>>> 621626aa
 	});
 }
 
