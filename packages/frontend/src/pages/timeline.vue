<!--
SPDX-FileCopyrightText: syuilo and other misskey contributors
SPDX-License-Identifier: AGPL-3.0-only
-->

<template>
<MkStickyContainer>
	<template #header><MkPageHeader v-model:tab="src" :actions="headerActions" :tabs="$i ? headerTabs : headerTabsWhenNotLogin" :displayMyAvatar="true"/></template>
	<MkSpacer :contentMax="800">
		<div ref="rootEl" v-hotkey.global="keymap">
			<MkInfo v-if="['home', 'local', 'social', 'global'].includes(src) && !defaultStore.reactiveState.timelineTutorials.value[src]" style="margin-bottom: var(--margin);" closable @close="closeTutorial()">
				{{ i18n.ts._timelineDescription[src] }}
			</MkInfo>
			<MkPostForm v-if="defaultStore.reactiveState.showFixedPostForm.value" :class="$style.postForm" class="post-form _panel" fixed style="margin-bottom: var(--margin);"/>

			<div v-if="queue > 0" :class="$style.new"><button class="_buttonPrimary" :class="$style.newButton" @click="top()">{{ i18n.ts.newNoteRecived }}</button></div>
			<div :class="$style.tl">
				<MkTimeline
					ref="tlComponent"
					:key="src + withRenotes + withReplies + onlyFiles"
					:src="src.split(':')[0]"
					:list="src.split(':')[1]"
					:withRenotes="withRenotes"
					:withReplies="withReplies"
					:onlyFiles="onlyFiles"
					:sound="true"
					@queue="queueUpdated"
				/>
			</div>
		</div>
	</MkSpacer>
</MkStickyContainer>
</template>

<script lang="ts" setup>
import { computed, watch, provide, shallowRef, ref } from 'vue';
import type { Tab } from '@/components/global/MkPageHeader.tabs.vue';
import MkTimeline from '@/components/MkTimeline.vue';
import MkInfo from '@/components/MkInfo.vue';
import MkPostForm from '@/components/MkPostForm.vue';
import { scroll } from '@/scripts/scroll.js';
import * as os from '@/os.js';
import { defaultStore } from '@/store.js';
import { i18n } from '@/i18n.js';
import { instance } from '@/instance.js';
import { $i } from '@/account.js';
import { definePageMetadata } from '@/scripts/page-metadata.js';
import { antennasCache, userListsCache } from '@/cache.js';
import { deviceKind } from '@/scripts/device-kind.js';
import { MenuItem } from '@/types/menu.js';
import { miLocalStorage } from '@/local-storage.js';

provide('shouldOmitHeaderTitle', true);

const isLocalTimelineAvailable = ($i == null && instance.policies.ltlAvailable) || ($i != null && $i.policies.ltlAvailable);
const isGlobalTimelineAvailable = ($i == null && instance.policies.gtlAvailable) || ($i != null && $i.policies.gtlAvailable);
const keymap = {
	't': focus,
};

const tlComponent = shallowRef<InstanceType<typeof MkTimeline>>();
const rootEl = shallowRef<HTMLElement>();

<<<<<<< HEAD
let queue = $ref(0);
let srcWhenNotSignin = $ref(isLocalTimelineAvailable ? 'local' : 'global');
const src = $computed({ get: () => ($i ? defaultStore.reactiveState.tl.value.src : srcWhenNotSignin), set: (x) => saveSrc(x) });
const withRenotes = $ref($i ? defaultStore.state.tlWithRenotes : false);
const withReplies = $ref($i ? defaultStore.state.tlWithReplies : false);
const onlyFiles = $ref(false);
=======
const queue = ref(0);
const srcWhenNotSignin = ref(isLocalTimelineAvailable ? 'local' : 'global');
const src = computed({ get: () => ($i ? defaultStore.reactiveState.tl.value.src : srcWhenNotSignin.value), set: (x) => saveSrc(x) });
const withRenotes = ref(true);
const withReplies = ref($i ? defaultStore.state.tlWithReplies : false);
const onlyFiles = ref(false);
>>>>>>> 9c5559a5

watch(src, () => queue.value = 0);

<<<<<<< HEAD
watch($$(withRenotes), (x) => {
	if ($i) defaultStore.set('tlWithRenotes', x);
});

watch($$(withReplies), (x) => {
=======
watch(withReplies, (x) => {
>>>>>>> 9c5559a5
	if ($i) defaultStore.set('tlWithReplies', x);
});

function queueUpdated(q: number): void {
	queue.value = q;
}

function top(): void {
	if (rootEl.value) scroll(rootEl.value, { top: 0 });
}

async function chooseList(ev: MouseEvent): Promise<void> {
	const lists = await userListsCache.fetch();
	const items: MenuItem[] = [
		...lists.map(list => ({
			type: 'link' as const,
			text: list.name,
			to: `/timeline/list/${list.id}`,
		})),
		(lists.length === 0 ? undefined : { type: 'divider' }),
		{
			type: 'link' as const,
			icon: 'ti ti-plus',
			text: i18n.ts.createNew,
			to: '/my/lists',
		},
	];
	os.popupMenu(items, ev.currentTarget ?? ev.target);
}

async function chooseAntenna(ev: MouseEvent): Promise<void> {
	const antennas = await antennasCache.fetch();
	const items: MenuItem[] = [
		...antennas.map(antenna => ({
			type: 'link' as const,
			text: antenna.name,
			indicate: antenna.hasUnreadNote,
			to: `/timeline/antenna/${antenna.id}`,
		})),
		(antennas.length === 0 ? undefined : { type: 'divider' }),
		{
			type: 'link' as const,
			icon: 'ti ti-plus',
			text: i18n.ts.createNew,
			to: '/my/antennas',
		},
	];
	os.popupMenu(items, ev.currentTarget ?? ev.target);
}

async function chooseChannel(ev: MouseEvent): Promise<void> {
	const channels = await os.api('channels/my-favorites', {
		limit: 100,
	});
	const items: MenuItem[] = [
		...channels.map(channel => {
			const lastReadedAt = miLocalStorage.getItemAsJson(`channelLastReadedAt:${channel.id}`) ?? null;
			const hasUnreadNote = (lastReadedAt && channel.lastNotedAt) ? Date.parse(channel.lastNotedAt) > lastReadedAt : !!(!lastReadedAt && channel.lastNotedAt);

			return {
				type: 'link' as const,
				text: channel.name,
				indicate: hasUnreadNote,
				to: `/channels/${channel.id}`,
			};
		}),
		(channels.length === 0 ? undefined : { type: 'divider' }),
		{
			type: 'link' as const,
			icon: 'ti ti-plus',
			text: i18n.ts.createNew,
			to: '/channels',
		},
	];
	os.popupMenu(items, ev.currentTarget ?? ev.target);
}

function saveSrc(newSrc: 'home' | 'local' | 'social' | 'global' | `list:${string}`): void {
	let userList = null;
	if (newSrc.startsWith('userList:')) {
		const id = newSrc.substring('userList:'.length);
		userList = defaultStore.reactiveState.pinnedUserLists.value.find(l => l.id === id);
	}
	defaultStore.set('tl', {
		src: newSrc,
		userList,
	});
	srcWhenNotSignin.value = newSrc;
}

async function timetravel(): Promise<void> {
	const { canceled, result: date } = await os.inputDate({
		title: i18n.ts.date,
	});
	if (canceled) return;

	tlComponent.value.timetravel(date);
}

function focus(): void {
	tlComponent.value.focus();
}

function closeTutorial(): void {
	if (!['home', 'local', 'social', 'global'].includes(src.value)) return;
	const before = defaultStore.state.timelineTutorials;
	before[src.value] = true;
	defaultStore.set('timelineTutorials', before);
}

const headerActions = computed(() => {
	const tmp = [
		{
			icon: 'ti ti-dots',
			text: i18n.ts.options,
			handler: (ev) => {
				os.popupMenu([{
					type: 'switch',
					text: i18n.ts.showRenotes,
					ref: withRenotes,
				}, src.value === 'local' || src.value === 'social' ? {
					type: 'switch',
					text: i18n.ts.showRepliesToOthersInTimeline,
					ref: withReplies,
					disabled: onlyFiles,
				} : undefined, {
					type: 'switch',
					text: i18n.ts.fileAttachedOnly,
					ref: onlyFiles,
					disabled: src.value === 'local' || src.value === 'social' ? withReplies : false,
				}], ev.currentTarget ?? ev.target);
			},
		},
	];
	if (deviceKind === 'desktop') {
		tmp.unshift({
			icon: 'ti ti-refresh',
			text: i18n.ts.reload,
			handler: (ev: Event) => {
				console.log('called');
				tlComponent.value.reloadTimeline();
			},
		});
	}
	return tmp;
});

const headerTabs = computed(() => [...(defaultStore.reactiveState.pinnedUserLists.value.map(l => ({
	key: 'list:' + l.id,
	title: l.name,
	icon: 'ti ti-star',
	iconOnly: true,
}))), {
	key: 'home',
	title: i18n.ts._timelines.home,
	icon: 'ti ti-home',
	iconOnly: true,
}, ...(isLocalTimelineAvailable ? [{
	key: 'local',
	title: i18n.ts._timelines.local,
	icon: 'ti ti-planet',
	iconOnly: true,
}, {
	key: 'social',
	title: i18n.ts._timelines.social,
	icon: 'ti ti-universe',
	iconOnly: true,
}] : []), ...(isGlobalTimelineAvailable ? [{
	key: 'global',
	title: i18n.ts._timelines.global,
	icon: 'ti ti-whirl',
	iconOnly: true,
}] : []), {
	icon: 'ti ti-list',
	title: i18n.ts.lists,
	iconOnly: true,
	onClick: chooseList,
}, {
	icon: 'ti ti-antenna',
	title: i18n.ts.antennas,
	iconOnly: true,
	onClick: chooseAntenna,
}, {
	icon: 'ti ti-device-tv',
	title: i18n.ts.channel,
	iconOnly: true,
	onClick: chooseChannel,
}] as Tab[]);

const headerTabsWhenNotLogin = computed(() => [
	...(isLocalTimelineAvailable ? [{
		key: 'local',
		title: i18n.ts._timelines.local,
		icon: 'ti ti-planet',
		iconOnly: true,
	}] : []),
	...(isGlobalTimelineAvailable ? [{
		key: 'global',
		title: i18n.ts._timelines.global,
		icon: 'ti ti-whirl',
		iconOnly: true,
	}] : []),
] as Tab[]);

definePageMetadata(computed(() => ({
	title: i18n.ts.timeline,
	icon: src.value === 'local' ? 'ti ti-planet' : src.value === 'social' ? 'ti ti-universe' : src.value === 'global' ? 'ti ti-whirl' : 'ti ti-home',
})));
</script>

<style lang="scss" module>
.new {
	position: sticky;
	top: calc(var(--stickyTop, 0px) + 16px);
	z-index: 1000;
	width: 100%;
	margin: calc(-0.675em - 8px) 0;

	&:first-child {
		margin-top: calc(-0.675em - 8px - var(--margin));
	}
}

.newButton {
	display: block;
	margin: var(--margin) auto 0 auto;
	padding: 8px 16px;
	border-radius: 32px;
}

.postForm {
	border-radius: var(--radius);
}

.tl {
	background: var(--bg);
	border-radius: var(--radius);
	overflow: clip;
}
</style><|MERGE_RESOLUTION|>--- conflicted
+++ resolved
@@ -61,33 +61,20 @@
 const tlComponent = shallowRef<InstanceType<typeof MkTimeline>>();
 const rootEl = shallowRef<HTMLElement>();
 
-<<<<<<< HEAD
-let queue = $ref(0);
-let srcWhenNotSignin = $ref(isLocalTimelineAvailable ? 'local' : 'global');
-const src = $computed({ get: () => ($i ? defaultStore.reactiveState.tl.value.src : srcWhenNotSignin), set: (x) => saveSrc(x) });
-const withRenotes = $ref($i ? defaultStore.state.tlWithRenotes : false);
-const withReplies = $ref($i ? defaultStore.state.tlWithReplies : false);
-const onlyFiles = $ref(false);
-=======
 const queue = ref(0);
 const srcWhenNotSignin = ref(isLocalTimelineAvailable ? 'local' : 'global');
 const src = computed({ get: () => ($i ? defaultStore.reactiveState.tl.value.src : srcWhenNotSignin.value), set: (x) => saveSrc(x) });
-const withRenotes = ref(true);
+const withRenotes = ref($i ? defaultStore.state.tlWithRenotes : false);
 const withReplies = ref($i ? defaultStore.state.tlWithReplies : false);
 const onlyFiles = ref(false);
->>>>>>> 9c5559a5
 
 watch(src, () => queue.value = 0);
 
-<<<<<<< HEAD
-watch($$(withRenotes), (x) => {
+watch(withRenotes, (x) => {
 	if ($i) defaultStore.set('tlWithRenotes', x);
 });
 
-watch($$(withReplies), (x) => {
-=======
 watch(withReplies, (x) => {
->>>>>>> 9c5559a5
 	if ($i) defaultStore.set('tlWithReplies', x);
 });
 
