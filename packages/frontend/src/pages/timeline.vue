<!--
SPDX-FileCopyrightText: syuilo and misskey-project
SPDX-License-Identifier: AGPL-3.0-only
-->

<template>
<MkStickyContainer>
	<template #header><MkPageHeader v-model:tab="src" :actions="headerActions" :tabs="$i ? headerTabs : headerTabsWhenNotLogin" :displayMyAvatar="true"/></template>
	<MkSpacer :contentMax="800">
		<MkHorizontalSwipe v-model:tab="src" :tabs="$i ? headerTabs : headerTabsWhenNotLogin">
			<div :key="src" ref="rootEl">
				<MkInfo v-if="isBasicTimeline(src) && !defaultStore.reactiveState.timelineTutorials.value[src]" style="margin-bottom: var(--margin);" closable @close="closeTutorial()">
					{{ i18n.ts._timelineDescription[src] }}
				</MkInfo>
				<MkPostForm v-if="defaultStore.reactiveState.showFixedPostForm.value" :class="$style.postForm" class="post-form _panel" fixed style="margin-bottom: var(--margin);"/>
				<div v-if="queue > 0" :class="$style.new"><button class="_buttonPrimary" :class="$style.newButton" @click="top()">{{ i18n.ts.newNoteRecived }}</button></div>
				<div :class="$style.tl">
					<MkTimeline
						ref="tlComponent"
						:key="src + withRenotes + withReplies + onlyFiles"
						:src="src.split(':')[0]"
						:list="src.split(':')[1]"
						:withRenotes="withRenotes"
						:withReplies="withReplies"
						:onlyFiles="onlyFiles"
						:sound="true"
						@queue="queueUpdated"
					/>
				</div>
			</div>
		</MkHorizontalSwipe>
	</MkSpacer>
</MkStickyContainer>
</template>

<script lang="ts" setup>
import { computed, watch, provide, shallowRef, ref, onMounted, onActivated } from 'vue';
import type { Tab } from '@/components/global/MkPageHeader.tabs.vue';
import MkTimeline from '@/components/MkTimeline.vue';
import MkInfo from '@/components/MkInfo.vue';
import MkPostForm from '@/components/MkPostForm.vue';
import MkHorizontalSwipe from '@/components/MkHorizontalSwipe.vue';
import { scroll } from '@/scripts/scroll.js';
import * as os from '@/os.js';
import { misskeyApi } from '@/scripts/misskey-api.js';
import { defaultStore } from '@/store.js';
import { i18n } from '@/i18n.js';
import { $i } from '@/account.js';
import { miLocalStorage } from '@/local-storage.js';
import { definePageMetadata } from '@/scripts/page-metadata.js';
import { antennasCache, userListsCache, favoritedChannelsCache } from '@/cache.js';
import { deviceKind } from '@/scripts/device-kind.js';
import { deepMerge } from '@/scripts/merge.js';
import { MenuItem } from '@/types/menu.js';
<<<<<<< HEAD

=======
import { miLocalStorage } from '@/local-storage.js';
import { availableBasicTimelines, hasWithReplies, isAvailableBasicTimeline, isBasicTimeline, basicTimelineIconClass } from '@/timelines.js';
import type { BasicTimelineType } from '@/timelines.js';
	
>>>>>>> 621626aa
provide('shouldOmitHeaderTitle', true);

const tlComponent = shallowRef<InstanceType<typeof MkTimeline>>();
const rootEl = shallowRef<HTMLElement>();

type TimelinePageSrc = BasicTimelineType | `list:${string}`;

const queue = ref(0);
const srcWhenNotSignin = ref<'local' | 'global'>(isAvailableBasicTimeline('local') ? 'local' : 'global');
const src = computed<TimelinePageSrc>({
	get: () => ($i ? defaultStore.reactiveState.tl.value.src : srcWhenNotSignin.value),
	set: (x) => saveSrc(x),
});
const withRenotes = computed<boolean>({
	get: () => defaultStore.reactiveState.tl.value.filter.withRenotes,
	set: (x) => saveTlFilter('withRenotes', x),
});

// computed内での無限ループを防ぐためのフラグ
const localSocialTLFilterSwitchStore = ref<'withReplies' | 'onlyFiles' | false>(
	defaultStore.reactiveState.tl.value.filter.withReplies ? 'withReplies' :
	defaultStore.reactiveState.tl.value.filter.onlyFiles ? 'onlyFiles' :
	false,
);

const withReplies = computed<boolean>({
	get: () => {
		if (!$i) return false;
		if (['local', 'social'].includes(src.value) && localSocialTLFilterSwitchStore.value === 'onlyFiles') {
			return false;
		} else {
			return defaultStore.reactiveState.tl.value.filter.withReplies;
		}
	},
	set: (x) => saveTlFilter('withReplies', x),
});
const onlyFiles = computed<boolean>({
	get: () => {
		if (['local', 'social'].includes(src.value) && localSocialTLFilterSwitchStore.value === 'withReplies') {
			return false;
		} else {
			return defaultStore.reactiveState.tl.value.filter.onlyFiles;
		}
	},
	set: (x) => saveTlFilter('onlyFiles', x),
});

watch([withReplies, onlyFiles], ([withRepliesTo, onlyFilesTo]) => {
	if (withRepliesTo) {
		localSocialTLFilterSwitchStore.value = 'withReplies';
	} else if (onlyFilesTo) {
		localSocialTLFilterSwitchStore.value = 'onlyFiles';
	} else {
		localSocialTLFilterSwitchStore.value = false;
	}
});

const withSensitive = computed<boolean>({
	get: () => defaultStore.reactiveState.tl.value.filter.withSensitive,
	set: (x) => saveTlFilter('withSensitive', x),
});

watch(src, () => {
	queue.value = 0;
});

watch(withSensitive, () => {
	// これだけはクライアント側で完結する処理なので手動でリロード
	tlComponent.value?.reloadTimeline();
});

function queueUpdated(q: number): void {
	queue.value = q;
}

function top(): void {
	if (rootEl.value) scroll(rootEl.value, { top: 0 });
}

async function chooseList(ev: MouseEvent): Promise<void> {
	const lists = await userListsCache.fetch();
	const items: MenuItem[] = [
		...lists.map(list => ({
			type: 'link' as const,
			text: list.name,
			to: `/timeline/list/${list.id}`,
		})),
		(lists.length === 0 ? undefined : { type: 'divider' }),
		{
			type: 'link' as const,
			icon: 'ti ti-plus',
			text: i18n.ts.createNew,
			to: '/my/lists',
		},
	];
	os.popupMenu(items, ev.currentTarget ?? ev.target);
}

async function chooseAntenna(ev: MouseEvent): Promise<void> {
	const antennas = await antennasCache.fetch();
	const items: MenuItem[] = [
		...antennas.map(antenna => ({
			type: 'link' as const,
			text: antenna.name,
			indicate: antenna.hasUnreadNote,
			to: `/timeline/antenna/${antenna.id}`,
		})),
		(antennas.length === 0 ? undefined : { type: 'divider' }),
		{
			type: 'link' as const,
			icon: 'ti ti-plus',
			text: i18n.ts.createNew,
			to: '/my/antennas',
		},
	];
	os.popupMenu(items, ev.currentTarget ?? ev.target);
}

async function chooseChannel(ev: MouseEvent): Promise<void> {
	const channels = await favoritedChannelsCache.fetch();
	const items: MenuItem[] = [
		...channels.map(channel => {
			const lastReadedAt = miLocalStorage.getItemAsJson(`channelLastReadedAt:${channel.id}`) ?? null;
			const hasUnreadNote = (lastReadedAt && channel.lastNotedAt) ? Date.parse(channel.lastNotedAt) > lastReadedAt : !!(!lastReadedAt && channel.lastNotedAt);

			return {
				type: 'link' as const,
				text: channel.name,
				indicate: hasUnreadNote,
				to: `/channels/${channel.id}`,
			};
		}),
		(channels.length === 0 ? undefined : { type: 'divider' }),
		{
			type: 'link' as const,
			icon: 'ti ti-plus',
			text: i18n.ts.createNew,
			to: '/channels',
		},
	];
	os.popupMenu(items, ev.currentTarget ?? ev.target);
}

function saveSrc(newSrc: TimelinePageSrc): void {
	const out = deepMerge({ src: newSrc }, defaultStore.state.tl);

	if (newSrc.startsWith('userList:')) {
		const id = newSrc.substring('userList:'.length);
		out.userList = defaultStore.reactiveState.pinnedUserLists.value.find(l => l.id === id) ?? null;
	}

	defaultStore.set('tl', out);
	if (['local', 'global'].includes(newSrc)) {
		srcWhenNotSignin.value = newSrc as 'local' | 'global';
	}
}

function saveTlFilter(key: keyof typeof defaultStore.state.tl.filter, newValue: boolean) {
	if (key !== 'withReplies' || $i) {
		const out = deepMerge({ filter: { [key]: newValue } }, defaultStore.state.tl);
		defaultStore.set('tl', out);
	}
}

async function timetravel(): Promise<void> {
	const { canceled, result: date } = await os.inputDate({
		title: i18n.ts.date,
	});
	if (canceled) return;

	tlComponent.value.timetravel(date);
}

function focus(): void {
	tlComponent.value.focus();
}

function closeTutorial(): void {
	if (!isBasicTimeline(src.value)) return;
	const before = defaultStore.state.timelineTutorials;
	before[src.value] = true;
	defaultStore.set('timelineTutorials', before);
}

function switchTlIfNeeded() {
	if (isBasicTimeline(src.value) && !isAvailableBasicTimeline(src.value)) {
		src.value = availableBasicTimelines()[0];
	}
}

onMounted(() => {
	switchTlIfNeeded();
});
onActivated(() => {
	switchTlIfNeeded();
});

const headerActions = computed(() => {
	const tmp = [
		{
			icon: 'ti ti-dots',
			text: i18n.ts.options,
			handler: (ev) => {
				os.popupMenu([{
					type: 'switch',
					text: i18n.ts.showRenotes,
					ref: withRenotes,
				}, isBasicTimeline(src.value) && hasWithReplies(src.value) ? {
					type: 'switch',
					text: i18n.ts.showRepliesToOthersInTimeline,
					ref: withReplies,
					disabled: onlyFiles,
				} : undefined, {
					type: 'switch',
					text: i18n.ts.withSensitive,
					ref: withSensitive,
				}, {
					type: 'switch',
					text: i18n.ts.fileAttachedOnly,
					ref: onlyFiles,
					disabled: isBasicTimeline(src.value) && hasWithReplies(src.value) ? withReplies : false,
				}], ev.currentTarget ?? ev.target);
			},
		},
	];
	if (deviceKind === 'desktop') {
		tmp.unshift({
			icon: 'ti ti-refresh',
			text: i18n.ts.reload,
			handler: (ev: Event) => {
				tlComponent.value?.reloadTimeline();
			},
		});
	}
	return tmp;
});

const headerTabs = computed(() => [...(defaultStore.reactiveState.pinnedUserLists.value.map(l => ({
	key: 'list:' + l.id,
	title: l.name,
	icon: 'ti ti-star',
	iconOnly: true,
}))), ...availableBasicTimelines().map(tl => ({
	key: tl,
	title: i18n.ts._timelines[tl],
	icon: basicTimelineIconClass(tl),
	iconOnly: true,
})), {
	icon: 'ti ti-list',
	title: i18n.ts.lists,
	iconOnly: true,
	onClick: chooseList,
}, {
	icon: 'ti ti-antenna',
	title: i18n.ts.antennas,
	iconOnly: true,
	onClick: chooseAntenna,
}, {
	icon: 'ti ti-device-tv',
	title: i18n.ts.channel,
	iconOnly: true,
	onClick: chooseChannel,
}] as Tab[]);

const headerTabsWhenNotLogin = computed(() => [...availableBasicTimelines().map(tl => ({
	key: tl,
	title: i18n.ts._timelines[tl],
	icon: basicTimelineIconClass(tl),
	iconOnly: true,
}))] as Tab[]);

definePageMetadata(() => ({
	title: i18n.ts.timeline,
	icon: isBasicTimeline(src.value) ? basicTimelineIconClass(src.value) : 'ti ti-home',
}));
</script>

<style lang="scss" module>
.new {
	position: sticky;
	top: calc(var(--stickyTop, 0px) + 16px);
	z-index: 1000;
	width: 100%;
	margin: calc(-0.675em - 8px) 0;

	&:first-child {
		margin-top: calc(-0.675em - 8px - var(--margin));
	}
}

.newButton {
	display: block;
	margin: var(--margin) auto 0 auto;
	padding: 8px 16px;
	border-radius: 32px;
}

.postForm {
	border-radius: var(--radius);
}

.tl {
	background: var(--bg);
	border-radius: var(--radius);
	overflow: clip;
}
</style><|MERGE_RESOLUTION|>--- conflicted
+++ resolved
@@ -46,20 +46,15 @@
 import { defaultStore } from '@/store.js';
 import { i18n } from '@/i18n.js';
 import { $i } from '@/account.js';
-import { miLocalStorage } from '@/local-storage.js';
 import { definePageMetadata } from '@/scripts/page-metadata.js';
 import { antennasCache, userListsCache, favoritedChannelsCache } from '@/cache.js';
 import { deviceKind } from '@/scripts/device-kind.js';
 import { deepMerge } from '@/scripts/merge.js';
 import { MenuItem } from '@/types/menu.js';
-<<<<<<< HEAD
-
-=======
 import { miLocalStorage } from '@/local-storage.js';
 import { availableBasicTimelines, hasWithReplies, isAvailableBasicTimeline, isBasicTimeline, basicTimelineIconClass } from '@/timelines.js';
 import type { BasicTimelineType } from '@/timelines.js';
-	
->>>>>>> 621626aa
+
 provide('shouldOmitHeaderTitle', true);
 
 const tlComponent = shallowRef<InstanceType<typeof MkTimeline>>();
