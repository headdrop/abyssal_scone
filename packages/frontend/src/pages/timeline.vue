<!--
SPDX-FileCopyrightText: syuilo and misskey-project
SPDX-License-Identifier: AGPL-3.0-only
-->

<template>
<MkStickyContainer>
	<template #header><MkPageHeader v-model:tab="src" :actions="headerActions" :tabs="$i ? headerTabs : headerTabsWhenNotLogin" :displayMyAvatar="true"/></template>
	<MkSpacer :contentMax="800">
		<MkHorizontalSwipe v-model:tab="src" :tabs="$i ? headerTabs : headerTabsWhenNotLogin">
			<div :key="src" ref="rootEl" v-hotkey.global="keymap">
				<MkInfo v-if="['home', 'local', 'social', 'global'].includes(src) && !defaultStore.reactiveState.timelineTutorials.value[src]" style="margin-bottom: var(--margin);" closable @close="closeTutorial()">
					{{ i18n.ts._timelineDescription[src] }}
				</MkInfo>
				<MkPostForm v-if="defaultStore.reactiveState.showFixedPostForm.value" :class="$style.postForm" class="post-form _panel" fixed style="margin-bottom: var(--margin);"/>
				<div v-if="queue > 0" :class="$style.new"><button class="_buttonPrimary" :class="$style.newButton" @click="top()">{{ i18n.ts.newNoteRecived }}</button></div>
				<div :class="$style.tl">
					<MkTimeline
						ref="tlComponent"
						:key="src + withRenotes + withReplies + onlyFiles"
						:src="src.split(':')[0]"
						:list="src.split(':')[1]"
						:withRenotes="withRenotes"
						:withReplies="withReplies"
						:onlyFiles="onlyFiles"
						:sound="true"
						@queue="queueUpdated"
					/>
				</div>
			</div>
		</MkHorizontalSwipe>
	</MkSpacer>
</MkStickyContainer>
</template>

<script lang="ts" setup>
import { computed, watch, provide, shallowRef, ref } from 'vue';
import type { Tab } from '@/components/global/MkPageHeader.tabs.vue';
import MkTimeline from '@/components/MkTimeline.vue';
import MkInfo from '@/components/MkInfo.vue';
import MkPostForm from '@/components/MkPostForm.vue';
import MkHorizontalSwipe from '@/components/MkHorizontalSwipe.vue';
import { scroll } from '@/scripts/scroll.js';
import * as os from '@/os.js';
import { misskeyApi } from '@/scripts/misskey-api.js';
import { defaultStore } from '@/store.js';
import { i18n } from '@/i18n.js';
import { instance } from '@/instance.js';
import { $i } from '@/account.js';
import { definePageMetadata } from '@/scripts/page-metadata.js';
import { antennasCache, userListsCache } from '@/cache.js';
import { deviceKind } from '@/scripts/device-kind.js';
import { deepMerge } from '@/scripts/merge.js';
import { MenuItem } from '@/types/menu.js';
import { miLocalStorage } from '@/local-storage.js';

provide('shouldOmitHeaderTitle', true);

const isLocalTimelineAvailable = ($i == null && instance.policies.ltlAvailable) || ($i != null && $i.policies.ltlAvailable);
const isGlobalTimelineAvailable = ($i == null && instance.policies.gtlAvailable) || ($i != null && $i.policies.gtlAvailable);
const keymap = {
	't': focus,
};

const tlComponent = shallowRef<InstanceType<typeof MkTimeline>>();
const rootEl = shallowRef<HTMLElement>();

const queue = ref(0);
<<<<<<< HEAD
const srcWhenNotSignin = ref(isLocalTimelineAvailable ? 'local' : 'global');
const src = computed({ get: () => ($i ? defaultStore.reactiveState.tl.value.src : srcWhenNotSignin.value), set: (x) => saveSrc(x) });
const withRenotes = ref($i ? defaultStore.state.tlWithRenotes : false);
const withReplies = ref($i ? defaultStore.state.tlWithReplies : false);
const onlyFiles = ref(false);
=======
const srcWhenNotSignin = ref<'local' | 'global'>(isLocalTimelineAvailable ? 'local' : 'global');
const src = computed<'home' | 'local' | 'social' | 'global' | `list:${string}`>({
	get: () => ($i ? defaultStore.reactiveState.tl.value.src : srcWhenNotSignin.value),
	set: (x) => saveSrc(x),
});
const withRenotes = computed<boolean>({
	get: () => defaultStore.reactiveState.tl.value.filter.withRenotes,
	set: (x) => saveTlFilter('withRenotes', x),
});

// computed内での無限ループを防ぐためのフラグ
const localSocialTLFilterSwitchStore = ref<'withReplies' | 'onlyFiles' | false>('withReplies');

const withReplies = computed<boolean>({
	get: () => {
		if (!$i) return false;
		if (['local', 'social'].includes(src.value) && localSocialTLFilterSwitchStore.value === 'onlyFiles') {
			return false;
		} else {
			return defaultStore.reactiveState.tl.value.filter.withReplies;
		}
	},
	set: (x) => saveTlFilter('withReplies', x),
});
const onlyFiles = computed<boolean>({
	get: () => {
		if (['local', 'social'].includes(src.value) && localSocialTLFilterSwitchStore.value === 'withReplies') {
			return false;
		} else {
			return defaultStore.reactiveState.tl.value.filter.onlyFiles;
		}
	},
	set: (x) => saveTlFilter('onlyFiles', x),
});

watch([withReplies, onlyFiles], ([withRepliesTo, onlyFilesTo]) => {
	if (withRepliesTo) {
		localSocialTLFilterSwitchStore.value = 'withReplies';
	} else if (onlyFilesTo) {
		localSocialTLFilterSwitchStore.value = 'onlyFiles';
	} else {
		localSocialTLFilterSwitchStore.value = false;
	}
});

const withSensitive = computed<boolean>({
	get: () => defaultStore.reactiveState.tl.value.filter.withSensitive,
	set: (x) => saveTlFilter('withSensitive', x),
});
>>>>>>> 78ff90f2

watch(src, () => {
	queue.value = 0;
});

<<<<<<< HEAD
watch(withRenotes, (x) => {
	if ($i) defaultStore.set('tlWithRenotes', x);
});

watch(withReplies, (x) => {
	if ($i) defaultStore.set('tlWithReplies', x);
=======
watch(withSensitive, () => {
	// これだけはクライアント側で完結する処理なので手動でリロード
	tlComponent.value?.reloadTimeline();
>>>>>>> 78ff90f2
});

function queueUpdated(q: number): void {
	queue.value = q;
}

function top(): void {
	if (rootEl.value) scroll(rootEl.value, { top: 0 });
}

async function chooseList(ev: MouseEvent): Promise<void> {
	const lists = await userListsCache.fetch();
	const items: MenuItem[] = [
		...lists.map(list => ({
			type: 'link' as const,
			text: list.name,
			to: `/timeline/list/${list.id}`,
		})),
		(lists.length === 0 ? undefined : { type: 'divider' }),
		{
			type: 'link' as const,
			icon: 'ti ti-plus',
			text: i18n.ts.createNew,
			to: '/my/lists',
		},
	];
	os.popupMenu(items, ev.currentTarget ?? ev.target);
}

async function chooseAntenna(ev: MouseEvent): Promise<void> {
	const antennas = await antennasCache.fetch();
	const items: MenuItem[] = [
		...antennas.map(antenna => ({
			type: 'link' as const,
			text: antenna.name,
			indicate: antenna.hasUnreadNote,
			to: `/timeline/antenna/${antenna.id}`,
		})),
		(antennas.length === 0 ? undefined : { type: 'divider' }),
		{
			type: 'link' as const,
			icon: 'ti ti-plus',
			text: i18n.ts.createNew,
			to: '/my/antennas',
		},
	];
	os.popupMenu(items, ev.currentTarget ?? ev.target);
}

async function chooseChannel(ev: MouseEvent): Promise<void> {
	const channels = await misskeyApi('channels/my-favorites', {
		limit: 100,
	});
	const items: MenuItem[] = [
		...channels.map(channel => {
			const lastReadedAt = miLocalStorage.getItemAsJson(`channelLastReadedAt:${channel.id}`) ?? null;
			const hasUnreadNote = (lastReadedAt && channel.lastNotedAt) ? Date.parse(channel.lastNotedAt) > lastReadedAt : !!(!lastReadedAt && channel.lastNotedAt);

			return {
				type: 'link' as const,
				text: channel.name,
				indicate: hasUnreadNote,
				to: `/channels/${channel.id}`,
			};
		}),
		(channels.length === 0 ? undefined : { type: 'divider' }),
		{
			type: 'link' as const,
			icon: 'ti ti-plus',
			text: i18n.ts.createNew,
			to: '/channels',
		},
	];
	os.popupMenu(items, ev.currentTarget ?? ev.target);
}

function saveSrc(newSrc: 'home' | 'local' | 'social' | 'global' | `list:${string}`): void {
	const out = deepMerge({ src: newSrc }, defaultStore.state.tl);

	if (newSrc.startsWith('userList:')) {
		const id = newSrc.substring('userList:'.length);
		out.userList = defaultStore.reactiveState.pinnedUserLists.value.find(l => l.id === id) ?? null;
	}

	defaultStore.set('tl', out);
	if (['local', 'global'].includes(newSrc)) {
		srcWhenNotSignin.value = newSrc as 'local' | 'global';
	}
}

function saveTlFilter(key: keyof typeof defaultStore.state.tl.filter, newValue: boolean) {
	if (key !== 'withReplies' || $i) {
		const out = deepMerge({ filter: { [key]: newValue } }, defaultStore.state.tl);
		defaultStore.set('tl', out);
	}
}

async function timetravel(): Promise<void> {
	const { canceled, result: date } = await os.inputDate({
		title: i18n.ts.date,
	});
	if (canceled) return;

	tlComponent.value.timetravel(date);
}

function focus(): void {
	tlComponent.value.focus();
}

function closeTutorial(): void {
	if (!['home', 'local', 'social', 'global'].includes(src.value)) return;
	const before = defaultStore.state.timelineTutorials;
	before[src.value] = true;
	defaultStore.set('timelineTutorials', before);
}

const headerActions = computed(() => {
	const tmp = [
		{
			icon: 'ti ti-dots',
			text: i18n.ts.options,
			handler: (ev) => {
				os.popupMenu([{
					type: 'switch',
					text: i18n.ts.showRenotes,
					ref: withRenotes,
				}, src.value === 'local' || src.value === 'social' ? {
					type: 'switch',
					text: i18n.ts.showRepliesToOthersInTimeline,
					ref: withReplies,
					disabled: onlyFiles,
				} : undefined, {
					type: 'switch',
					text: i18n.ts.withSensitive,
					ref: withSensitive,
				}, {
					type: 'switch',
					text: i18n.ts.fileAttachedOnly,
					ref: onlyFiles,
					disabled: src.value === 'local' || src.value === 'social' ? withReplies : false,
				}], ev.currentTarget ?? ev.target);
			},
		},
	];
	if (deviceKind === 'desktop') {
		tmp.unshift({
			icon: 'ti ti-refresh',
			text: i18n.ts.reload,
			handler: (ev: Event) => {
				tlComponent.value?.reloadTimeline();
			},
		});
	}
	return tmp;
});

const headerTabs = computed(() => [...(defaultStore.reactiveState.pinnedUserLists.value.map(l => ({
	key: 'list:' + l.id,
	title: l.name,
	icon: 'ti ti-star',
	iconOnly: true,
}))), {
	key: 'home',
	title: i18n.ts._timelines.home,
	icon: 'ti ti-home',
	iconOnly: true,
}, ...(isLocalTimelineAvailable ? [{
	key: 'local',
	title: i18n.ts._timelines.local,
	icon: 'ti ti-planet',
	iconOnly: true,
}, {
	key: 'social',
	title: i18n.ts._timelines.social,
	icon: 'ti ti-universe',
	iconOnly: true,
}] : []), ...(isGlobalTimelineAvailable ? [{
	key: 'global',
	title: i18n.ts._timelines.global,
	icon: 'ti ti-whirl',
	iconOnly: true,
}] : []), {
	icon: 'ti ti-list',
	title: i18n.ts.lists,
	iconOnly: true,
	onClick: chooseList,
}, {
	icon: 'ti ti-antenna',
	title: i18n.ts.antennas,
	iconOnly: true,
	onClick: chooseAntenna,
}, {
	icon: 'ti ti-device-tv',
	title: i18n.ts.channel,
	iconOnly: true,
	onClick: chooseChannel,
}] as Tab[]);

const headerTabsWhenNotLogin = computed(() => [
	...(isLocalTimelineAvailable ? [{
		key: 'local',
		title: i18n.ts._timelines.local,
		icon: 'ti ti-planet',
		iconOnly: true,
	}] : []),
	...(isGlobalTimelineAvailable ? [{
		key: 'global',
		title: i18n.ts._timelines.global,
		icon: 'ti ti-whirl',
		iconOnly: true,
	}] : []),
] as Tab[]);

definePageMetadata(() => ({
	title: i18n.ts.timeline,
	icon: src.value === 'local' ? 'ti ti-planet' : src.value === 'social' ? 'ti ti-universe' : src.value === 'global' ? 'ti ti-whirl' : 'ti ti-home',
}));
</script>

<style lang="scss" module>
.new {
	position: sticky;
	top: calc(var(--stickyTop, 0px) + 16px);
	z-index: 1000;
	width: 100%;
	margin: calc(-0.675em - 8px) 0;

	&:first-child {
		margin-top: calc(-0.675em - 8px - var(--margin));
	}
}

.newButton {
	display: block;
	margin: var(--margin) auto 0 auto;
	padding: 8px 16px;
	border-radius: 32px;
}

.postForm {
	border-radius: var(--radius);
}

.tl {
	background: var(--bg);
	border-radius: var(--radius);
	overflow: clip;
}
</style><|MERGE_RESOLUTION|>--- conflicted
+++ resolved
@@ -66,13 +66,6 @@
 const rootEl = shallowRef<HTMLElement>();
 
 const queue = ref(0);
-<<<<<<< HEAD
-const srcWhenNotSignin = ref(isLocalTimelineAvailable ? 'local' : 'global');
-const src = computed({ get: () => ($i ? defaultStore.reactiveState.tl.value.src : srcWhenNotSignin.value), set: (x) => saveSrc(x) });
-const withRenotes = ref($i ? defaultStore.state.tlWithRenotes : false);
-const withReplies = ref($i ? defaultStore.state.tlWithReplies : false);
-const onlyFiles = ref(false);
-=======
 const srcWhenNotSignin = ref<'local' | 'global'>(isLocalTimelineAvailable ? 'local' : 'global');
 const src = computed<'home' | 'local' | 'social' | 'global' | `list:${string}`>({
 	get: () => ($i ? defaultStore.reactiveState.tl.value.src : srcWhenNotSignin.value),
@@ -122,24 +115,14 @@
 	get: () => defaultStore.reactiveState.tl.value.filter.withSensitive,
 	set: (x) => saveTlFilter('withSensitive', x),
 });
->>>>>>> 78ff90f2
 
 watch(src, () => {
 	queue.value = 0;
 });
 
-<<<<<<< HEAD
-watch(withRenotes, (x) => {
-	if ($i) defaultStore.set('tlWithRenotes', x);
-});
-
-watch(withReplies, (x) => {
-	if ($i) defaultStore.set('tlWithReplies', x);
-=======
 watch(withSensitive, () => {
 	// これだけはクライアント側で完結する処理なので手動でリロード
 	tlComponent.value?.reloadTimeline();
->>>>>>> 78ff90f2
 });
 
 function queueUpdated(q: number): void {
