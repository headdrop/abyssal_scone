<!--
SPDX-FileCopyrightText: syuilo and misskey-project
SPDX-License-Identifier: AGPL-3.0-only
-->

<template>
<<<<<<< HEAD
<div class="_gaps_m">
	<!--
	<MkSwitch v-model="$i.injectFeaturedNote" @update:model-value="onChangeInjectFeaturedNote">
		<template #label>{{ i18n.ts.showFeaturedNotesInTimeline }}</template>
	</MkSwitch>
	-->

	<!--
	<MkSwitch v-model="reportError">{{ i18n.ts.sendErrorReports }}<template #caption>{{ i18n.ts.sendErrorReportsDescription }}</template></MkSwitch>
	-->

	<FormSection first>
		<div class="_gaps_s">
			<MkFolder>
				<template #icon><i class="ti ti-info-circle"></i></template>
				<template #label>{{ i18n.ts.accountInfo }}</template>

				<div class="_gaps_m">
					<MkKeyValue>
						<template #key>ID</template>
						<template #value><span class="_monospace">{{ $i.id }}</span></template>
					</MkKeyValue>

					<MkKeyValue>
						<template #key>{{ i18n.ts.registeredDate }}</template>
						<template #value><MkTime :time="$i.createdAt" mode="detail"/></template>
					</MkKeyValue>
				</div>
			</MkFolder>

			<MkFolder danger>
				<template #icon><i class="ti ti-alert-triangle"></i></template>
				<template #label>{{ i18n.ts.closeAccount }}</template>

				<div class="_gaps_m">
					<FormInfo warn>{{ i18n.ts._accountDelete.mayTakeTime }}</FormInfo>
					<FormInfo>{{ i18n.ts._accountDelete.sendEmail }}</FormInfo>
					<MkButton v-if="!$i.isDeleted" danger @click="deleteAccount">{{ i18n.ts._accountDelete.requestAccountDelete }}</MkButton>
					<MkButton v-else disabled>{{ i18n.ts._accountDelete.inProgress }}</MkButton>
				</div>
			</MkFolder>

			<MkFolder>
				<template #icon><i class="ti ti-recycle"></i></template>
				<template #label>{{ i18n.ts.truncateAccount }}</template>

				<div class="_gaps_m">
					<FormInfo warn>{{ i18n.ts._accountTruncate.mayTakeTime }}</FormInfo>
					<MkButton v-if="!$i.isDeleted" danger @click="truncateAccount">{{ i18n.ts._accountTruncate.requestAccountTruncate }}</MkButton>
					<MkButton v-else disabled>{{ i18n.ts._accountTruncate.inProgress }}</MkButton>
				</div>
			</MkFolder>

			<MkFolder>
				<template #icon><i class="ti ti-flask"></i></template>
				<template #label>{{ i18n.ts.experimentalFeatures }}</template>

				<div class="_gaps_m">
					<MkSwitch v-model="enableCondensedLine">
						<template #label>Enable condensed line</template>
					</MkSwitch>
					<MkSwitch v-model="skipNoteRender">
						<template #label>Enable note render skipping</template>
					</MkSwitch>
				</div>
			</MkFolder>

			<MkFolder>
				<template #icon><i class="ti ti-code"></i></template>
				<template #label>{{ i18n.ts.developer }}</template>

				<div class="_gaps_m">
					<MkSwitch v-model="devMode">
						<template #label>{{ i18n.ts.devMode }}</template>
					</MkSwitch>
				</div>
			</MkFolder>
		</div>
	</FormSection>

	<FormSection>
		<FormLink to="/registry"><template #icon><i class="ti ti-adjustments"></i></template>{{ i18n.ts.registry }}</FormLink>
	</FormSection>

	<FormSection>
		<div class="_gaps_s">
			<MkSwitch v-model="defaultWithReplies">{{ i18n.ts.withRepliesByDefaultForNewlyFollowed }}</MkSwitch>
			<MkButton danger @click="updateRepliesAll(true)"><i class="ti ti-messages"></i> {{ i18n.ts.showRepliesToOthersInTimelineAll }}</MkButton>
			<MkButton danger @click="updateRepliesAll(false)"><i class="ti ti-messages-off"></i> {{ i18n.ts.hideRepliesToOthersInTimelineAll }}</MkButton>
		</div>
	</FormSection>
</div>
=======
<SearchMarker path="/settings/other" :label="i18n.ts.other" :keywords="['other']" icon="ti ti-dots">
	<div class="_gaps_m">
		<!--
		<MkSwitch v-model="$i.injectFeaturedNote" @update:model-value="onChangeInjectFeaturedNote">
			<template #label>{{ i18n.ts.showFeaturedNotesInTimeline }}</template>
		</MkSwitch>
		-->

		<!--
		<MkSwitch v-model="reportError">{{ i18n.ts.sendErrorReports }}<template #caption>{{ i18n.ts.sendErrorReportsDescription }}</template></MkSwitch>
		-->

		<FormSection first>
			<div class="_gaps_s">
				<SearchMarker :keywords="['account', 'info']">
					<MkFolder>
						<template #icon><i class="ti ti-info-circle"></i></template>
						<template #label><SearchLabel>{{ i18n.ts.accountInfo }}</SearchLabel></template>

						<div class="_gaps_m">
							<MkKeyValue>
								<template #key>ID</template>
								<template #value><span class="_monospace">{{ $i.id }}</span></template>
							</MkKeyValue>

							<MkKeyValue>
								<template #key>{{ i18n.ts.registeredDate }}</template>
								<template #value><MkTime :time="$i.createdAt" mode="detail"/></template>
							</MkKeyValue>
						</div>
					</MkFolder>
				</SearchMarker>

				<SearchMarker :keywords="['account', 'move', 'migration']">
					<MkFolder>
						<template #icon><i class="ti ti-plane"></i></template>
						<template #label><SearchLabel>{{ i18n.ts.accountMigration }}</SearchLabel></template>

						<XMigration/>
					</MkFolder>
				</SearchMarker>

				<SearchMarker :keywords="['account', 'close', 'delete']">
					<MkFolder>
						<template #icon><i class="ti ti-alert-triangle"></i></template>
						<template #label><SearchLabel>{{ i18n.ts.closeAccount }}</SearchLabel></template>

						<div class="_gaps_m">
							<FormInfo warn>{{ i18n.ts._accountDelete.mayTakeTime }}</FormInfo>
							<FormInfo>{{ i18n.ts._accountDelete.sendEmail }}</FormInfo>
							<MkButton v-if="!$i.isDeleted" danger @click="deleteAccount"><SearchKeyword>{{ i18n.ts._accountDelete.requestAccountDelete }}</SearchKeyword></MkButton>
							<MkButton v-else disabled>{{ i18n.ts._accountDelete.inProgress }}</MkButton>
						</div>
					</MkFolder>
				</SearchMarker>

				<SearchMarker :keywords="['experimental', 'feature', 'flags']">
					<MkFolder>
						<template #icon><i class="ti ti-flask"></i></template>
						<template #label><SearchLabel>{{ i18n.ts.experimentalFeatures }}</SearchLabel></template>

						<div class="_gaps_m">
							<MkSwitch v-model="enableCondensedLine">
								<template #label>Enable condensed line</template>
							</MkSwitch>
							<MkSwitch v-model="skipNoteRender">
								<template #label>Enable note render skipping</template>
							</MkSwitch>
						</div>
					</MkFolder>
				</SearchMarker>

				<SearchMarker :keywords="['developer', 'mode', 'debug']">
					<MkFolder>
						<template #icon><i class="ti ti-code"></i></template>
						<template #label><SearchLabel>{{ i18n.ts.developer }}</SearchLabel></template>

						<div class="_gaps_m">
							<MkSwitch v-model="devMode">
								<template #label>{{ i18n.ts.devMode }}</template>
							</MkSwitch>
						</div>
					</MkFolder>
				</SearchMarker>
			</div>
		</FormSection>

		<FormSection>
			<FormLink to="/registry"><template #icon><i class="ti ti-adjustments"></i></template>{{ i18n.ts.registry }}</FormLink>
		</FormSection>

		<FormSection>
			<div class="_gaps_s">
				<MkSwitch v-model="defaultWithReplies">{{ i18n.ts.withRepliesByDefaultForNewlyFollowed }}</MkSwitch>
				<MkButton danger @click="updateRepliesAll(true)"><i class="ti ti-messages"></i> {{ i18n.ts.showRepliesToOthersInTimelineAll }}</MkButton>
				<MkButton danger @click="updateRepliesAll(false)"><i class="ti ti-messages-off"></i> {{ i18n.ts.hideRepliesToOthersInTimelineAll }}</MkButton>
			</div>
		</FormSection>
	</div>
</SearchMarker>
>>>>>>> 7c1dc3d6
</template>

<script lang="ts" setup>
import { computed, watch } from 'vue';
import XMigration from './migration.vue';
import MkSwitch from '@/components/MkSwitch.vue';
import FormLink from '@/components/form/link.vue';
import MkFolder from '@/components/MkFolder.vue';
import FormInfo from '@/components/MkInfo.vue';
import MkKeyValue from '@/components/MkKeyValue.vue';
import MkButton from '@/components/MkButton.vue';
import * as os from '@/os.js';
import { misskeyApi } from '@/scripts/misskey-api.js';
import { defaultStore } from '@/store.js';
import { signout, signinRequired } from '@/account.js';
import { i18n } from '@/i18n.js';
import { definePageMetadata } from '@/scripts/page-metadata.js';
import { reloadAsk } from '@/scripts/reload-ask.js';
import FormSection from '@/components/form/section.vue';

const $i = signinRequired();

const reportError = computed(defaultStore.makeGetterSetter('reportError'));
const enableCondensedLine = computed(defaultStore.makeGetterSetter('enableCondensedLine'));
const skipNoteRender = computed(defaultStore.makeGetterSetter('skipNoteRender'));
const devMode = computed(defaultStore.makeGetterSetter('devMode'));
const defaultWithReplies = computed(defaultStore.makeGetterSetter('defaultWithReplies'));

watch(skipNoteRender, async () => {
	await reloadAsk({ reason: i18n.ts.reloadToApplySetting, unison: true });
});

async function deleteAccount() {
	{
		const { canceled } = await os.confirm({
			type: 'warning',
			text: i18n.ts.deleteAccountConfirm,
		});
		if (canceled) return;
	}

	const auth = await os.authenticateDialog();
	if (auth.canceled) return;

	await os.apiWithDialog('i/delete-account', {
		password: auth.result.password,
		token: auth.result.token,
	});

	await os.alert({
		title: i18n.ts._accountDelete.started,
	});

	await signout();
}

async function truncateAccount() {
	{
		const { canceled } = await os.confirm({
			type: 'warning',
			text: i18n.ts.truncateAccountConfirm,
		});
		if (canceled) return;
	}

	const auth = await os.authenticateDialog();
	if (auth.canceled) return;

	await os.apiWithDialog('i/truncate-account', {
		password: auth.result.password,
		token: auth.result.token,
	});

	await os.alert({
		title: i18n.ts._accountTruncate.started,
	});
}

async function updateRepliesAll(withReplies: boolean) {
	const { canceled } = await os.confirm({
		type: 'warning',
		text: withReplies ? i18n.ts.confirmShowRepliesAll : i18n.ts.confirmHideRepliesAll,
	});
	if (canceled) return;

	misskeyApi('following/update-all', { withReplies });
}

const headerActions = computed(() => []);

const headerTabs = computed(() => []);

definePageMetadata(() => ({
	title: i18n.ts.other,
	icon: 'ti ti-dots',
}));
</script><|MERGE_RESOLUTION|>--- conflicted
+++ resolved
@@ -4,100 +4,6 @@
 -->
 
 <template>
-<<<<<<< HEAD
-<div class="_gaps_m">
-	<!--
-	<MkSwitch v-model="$i.injectFeaturedNote" @update:model-value="onChangeInjectFeaturedNote">
-		<template #label>{{ i18n.ts.showFeaturedNotesInTimeline }}</template>
-	</MkSwitch>
-	-->
-
-	<!--
-	<MkSwitch v-model="reportError">{{ i18n.ts.sendErrorReports }}<template #caption>{{ i18n.ts.sendErrorReportsDescription }}</template></MkSwitch>
-	-->
-
-	<FormSection first>
-		<div class="_gaps_s">
-			<MkFolder>
-				<template #icon><i class="ti ti-info-circle"></i></template>
-				<template #label>{{ i18n.ts.accountInfo }}</template>
-
-				<div class="_gaps_m">
-					<MkKeyValue>
-						<template #key>ID</template>
-						<template #value><span class="_monospace">{{ $i.id }}</span></template>
-					</MkKeyValue>
-
-					<MkKeyValue>
-						<template #key>{{ i18n.ts.registeredDate }}</template>
-						<template #value><MkTime :time="$i.createdAt" mode="detail"/></template>
-					</MkKeyValue>
-				</div>
-			</MkFolder>
-
-			<MkFolder danger>
-				<template #icon><i class="ti ti-alert-triangle"></i></template>
-				<template #label>{{ i18n.ts.closeAccount }}</template>
-
-				<div class="_gaps_m">
-					<FormInfo warn>{{ i18n.ts._accountDelete.mayTakeTime }}</FormInfo>
-					<FormInfo>{{ i18n.ts._accountDelete.sendEmail }}</FormInfo>
-					<MkButton v-if="!$i.isDeleted" danger @click="deleteAccount">{{ i18n.ts._accountDelete.requestAccountDelete }}</MkButton>
-					<MkButton v-else disabled>{{ i18n.ts._accountDelete.inProgress }}</MkButton>
-				</div>
-			</MkFolder>
-
-			<MkFolder>
-				<template #icon><i class="ti ti-recycle"></i></template>
-				<template #label>{{ i18n.ts.truncateAccount }}</template>
-
-				<div class="_gaps_m">
-					<FormInfo warn>{{ i18n.ts._accountTruncate.mayTakeTime }}</FormInfo>
-					<MkButton v-if="!$i.isDeleted" danger @click="truncateAccount">{{ i18n.ts._accountTruncate.requestAccountTruncate }}</MkButton>
-					<MkButton v-else disabled>{{ i18n.ts._accountTruncate.inProgress }}</MkButton>
-				</div>
-			</MkFolder>
-
-			<MkFolder>
-				<template #icon><i class="ti ti-flask"></i></template>
-				<template #label>{{ i18n.ts.experimentalFeatures }}</template>
-
-				<div class="_gaps_m">
-					<MkSwitch v-model="enableCondensedLine">
-						<template #label>Enable condensed line</template>
-					</MkSwitch>
-					<MkSwitch v-model="skipNoteRender">
-						<template #label>Enable note render skipping</template>
-					</MkSwitch>
-				</div>
-			</MkFolder>
-
-			<MkFolder>
-				<template #icon><i class="ti ti-code"></i></template>
-				<template #label>{{ i18n.ts.developer }}</template>
-
-				<div class="_gaps_m">
-					<MkSwitch v-model="devMode">
-						<template #label>{{ i18n.ts.devMode }}</template>
-					</MkSwitch>
-				</div>
-			</MkFolder>
-		</div>
-	</FormSection>
-
-	<FormSection>
-		<FormLink to="/registry"><template #icon><i class="ti ti-adjustments"></i></template>{{ i18n.ts.registry }}</FormLink>
-	</FormSection>
-
-	<FormSection>
-		<div class="_gaps_s">
-			<MkSwitch v-model="defaultWithReplies">{{ i18n.ts.withRepliesByDefaultForNewlyFollowed }}</MkSwitch>
-			<MkButton danger @click="updateRepliesAll(true)"><i class="ti ti-messages"></i> {{ i18n.ts.showRepliesToOthersInTimelineAll }}</MkButton>
-			<MkButton danger @click="updateRepliesAll(false)"><i class="ti ti-messages-off"></i> {{ i18n.ts.hideRepliesToOthersInTimelineAll }}</MkButton>
-		</div>
-	</FormSection>
-</div>
-=======
 <SearchMarker path="/settings/other" :label="i18n.ts.other" :keywords="['other']" icon="ti ti-dots">
 	<div class="_gaps_m">
 		<!--
@@ -150,6 +56,19 @@
 							<FormInfo>{{ i18n.ts._accountDelete.sendEmail }}</FormInfo>
 							<MkButton v-if="!$i.isDeleted" danger @click="deleteAccount"><SearchKeyword>{{ i18n.ts._accountDelete.requestAccountDelete }}</SearchKeyword></MkButton>
 							<MkButton v-else disabled>{{ i18n.ts._accountDelete.inProgress }}</MkButton>
+						</div>
+					</MkFolder>
+				</SearchMarker>
+
+				<SearchMarker :keywords="['account', 'clear', 'truncate']">
+					<MkFolder>
+						<template #icon><i class="ti ti-recycle"></i></template>
+						<template #label><SearchLabel>{{ i18n.ts.truncateAccount }}</SearchLabel></template>
+
+						<div class="_gaps_m">
+							<FormInfo warn>{{ i18n.ts._accountTruncate.mayTakeTime }}</FormInfo>
+							<MkButton v-if="!$i.isDeleted" danger @click="truncateAccount">{{ i18n.ts._accountTruncate.requestAccountTruncate }}</MkButton>
+							<MkButton v-else disabled>{{ i18n.ts._accountTruncate.inProgress }}</MkButton>
 						</div>
 					</MkFolder>
 				</SearchMarker>
@@ -198,7 +117,6 @@
 		</FormSection>
 	</div>
 </SearchMarker>
->>>>>>> 7c1dc3d6
 </template>
 
 <script lang="ts" setup>
