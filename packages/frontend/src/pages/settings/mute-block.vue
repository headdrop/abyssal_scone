--- conflicted
+++ resolved
@@ -87,72 +87,6 @@
 								</div>
 							</div>
 						</div>
-<<<<<<< HEAD
-					</div>
-				</div>
-			</template>
-		</MkPagination>
-	</MkFolder>
-
-	<MkFolder>
-		<template #icon><i class="ti ti-eye-off"></i></template>
-		<template #label>{{ i18n.ts.mutedUsers }}</template>
-
-		<div class="_gaps_s">
-			<MkSwitch v-model="deidentifyMutedUsers">{{ i18n.ts.deidentifyMutedUsers }}</MkSwitch>
-
-			<MkPagination :pagination="mutingPagination">
-				<template #empty>
-					<div class="_fullinfo">
-						<img :src="infoImageUrl" class="_ghost"/>
-						<div>{{ i18n.ts.noUsers }}</div>
-					</div>
-				</template>
-
-				<template #default="{ items }">
-					<div class="_gaps_s">
-						<div v-for="item in items" :key="item.mutee.id" :class="[$style.userItem, { [$style.userItemOpend]: expandedMuteItems.includes(item.id) }]">
-							<div :class="$style.userItemMain">
-								<MkA :class="$style.userItemMainBody" :to="userPage(item.mutee)">
-									<MkUserCardMini :user="item.mutee"/>
-								</MkA>
-								<button class="_button" :class="$style.userToggle" @click="toggleMuteItem(item)"><i :class="$style.chevron" class="ti ti-chevron-down"></i></button>
-								<button class="_button" :class="$style.remove" @click="unmute(item.mutee, $event)"><i class="ti ti-x"></i></button>
-							</div>
-							<div v-if="expandedMuteItems.includes(item.id)" :class="$style.userItemSub">
-								<div>Muted at: <MkTime :time="item.createdAt" mode="detail"/></div>
-								<div v-if="item.expiresAt">Period: {{ new Date(item.expiresAt).toLocaleString() }}</div>
-								<div v-else>Period: {{ i18n.ts.indefinitely }}</div>
-							</div>
-						</div>
-					</div>
-				</template>
-			</MkPagination>
-		</div>
-	</MkFolder>
-
-	<MkFolder>
-		<template #icon><i class="ti ti-ban"></i></template>
-		<template #label>{{ i18n.ts.blockedUsers }}</template>
-
-		<MkPagination :pagination="blockingPagination">
-			<template #empty>
-				<div class="_fullinfo">
-					<img :src="infoImageUrl" class="_ghost"/>
-					<div>{{ i18n.ts.noUsers }}</div>
-				</div>
-			</template>
-
-			<template #default="{ items }">
-				<div class="_gaps_s">
-					<div v-for="item in items" :key="item.blockee.id" :class="[$style.userItem, { [$style.userItemOpend]: expandedBlockItems.includes(item.id) }]">
-						<div :class="$style.userItemMain">
-							<MkA :class="$style.userItemMainBody" :to="userPage(item.blockee)">
-								<MkUserCardMini :user="item.blockee"/>
-							</MkA>
-							<button class="_button" :class="$style.userToggle" @click="toggleBlockItem(item)"><i :class="$style.chevron" class="ti ti-chevron-down"></i></button>
-							<button class="_button" :class="$style.remove" @click="unblock(item.blockee, $event)"><i class="ti ti-x"></i></button>
-=======
 					</template>
 				</MkPagination>
 			</MkFolder>
@@ -165,34 +99,37 @@
 			<MkFolder>
 				<template #icon><i class="ti ti-eye-off"></i></template>
 				<template #label>{{ i18n.ts.mutedUsers }}</template>
-
-				<MkPagination :pagination="mutingPagination">
-					<template #empty>
-						<div class="_fullinfo">
-							<img :src="infoImageUrl" class="_ghost"/>
-							<div>{{ i18n.ts.noUsers }}</div>
-						</div>
-					</template>
-
-					<template #default="{ items }">
-						<div class="_gaps_s">
-							<div v-for="item in items" :key="item.mutee.id" :class="[$style.userItem, { [$style.userItemOpend]: expandedMuteItems.includes(item.id) }]">
-								<div :class="$style.userItemMain">
-									<MkA :class="$style.userItemMainBody" :to="userPage(item.mutee)">
-										<MkUserCardMini :user="item.mutee"/>
-									</MkA>
-									<button class="_button" :class="$style.userToggle" @click="toggleMuteItem(item)"><i :class="$style.chevron" class="ti ti-chevron-down"></i></button>
-									<button class="_button" :class="$style.remove" @click="unmute(item.mutee, $event)"><i class="ti ti-x"></i></button>
-								</div>
-								<div v-if="expandedMuteItems.includes(item.id)" :class="$style.userItemSub">
-									<div>Muted at: <MkTime :time="item.createdAt" mode="detail"/></div>
-									<div v-if="item.expiresAt">Period: {{ new Date(item.expiresAt).toLocaleString() }}</div>
-									<div v-else>Period: {{ i18n.ts.indefinitely }}</div>
-								</div>
+				<div class="_gaps_s">
+					<MkSwitch v-model="deidentifyMutedUsers">{{ i18n.ts.deidentifyMutedUsers }}</MkSwitch>
+
+					<MkPagination :pagination="mutingPagination">
+						<template #empty>
+							<div class="_fullinfo">
+								<img :src="infoImageUrl" class="_ghost"/>
+								<div>{{ i18n.ts.noUsers }}</div>
 							</div>
-						</div>
-					</template>
-				</MkPagination>
+						</template>
+
+						<template #default="{ items }">
+							<div class="_gaps_s">
+								<div v-for="item in items" :key="item.mutee.id" :class="[$style.userItem, { [$style.userItemOpend]: expandedMuteItems.includes(item.id) }]">
+									<div :class="$style.userItemMain">
+										<MkA :class="$style.userItemMainBody" :to="userPage(item.mutee)">
+											<MkUserCardMini :user="item.mutee"/>
+										</MkA>
+										<button class="_button" :class="$style.userToggle" @click="toggleMuteItem(item)"><i :class="$style.chevron" class="ti ti-chevron-down"></i></button>
+										<button class="_button" :class="$style.remove" @click="unmute(item.mutee, $event)"><i class="ti ti-x"></i></button>
+									</div>
+									<div v-if="expandedMuteItems.includes(item.id)" :class="$style.userItemSub">
+										<div>Muted at: <MkTime :time="item.createdAt" mode="detail"/></div>
+										<div v-if="item.expiresAt">Period: {{ new Date(item.expiresAt).toLocaleString() }}</div>
+										<div v-else>Period: {{ i18n.ts.indefinitely }}</div>
+									</div>
+								</div>
+							</div>
+						</template>
+					</MkPagination>
+				</div>
 			</MkFolder>
 		</SearchMarker>
 
@@ -209,7 +146,6 @@
 						<div class="_fullinfo">
 							<img :src="infoImageUrl" class="_ghost"/>
 							<div>{{ i18n.ts.noUsers }}</div>
->>>>>>> 7c1dc3d6
 						</div>
 					</template>
 
