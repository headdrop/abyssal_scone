<!--
SPDX-FileCopyrightText: syuilo and other misskey contributors
SPDX-License-Identifier: AGPL-3.0-only
-->

<template>
<MkStickyContainer>
	<template #header><MkPageHeader :actions="headerActions" :tabs="headerTabs"/></template>
	<div style="overflow: clip;">
		<MkSpacer :contentMax="600" :marginMin="20">
			<div class="_gaps_m znqjceqz">
				<div v-panel class="about">
					<div ref="containerEl" class="container" :class="{ playing: easterEggEngine != null }">
						<img src="/client-assets/about-icon.png" alt="" class="icon" draggable="false" @load="iconLoaded" @click="gravity"/>
						<div class="misskey">Misskey</div>
						<div class="version">v{{ version }}</div>
						<span v-for="emoji in easterEggEmojis" :key="emoji.id" class="emoji" :data-physics-x="emoji.left" :data-physics-y="emoji.top" :class="{ _physics_circle_: !emoji.emoji.startsWith(':') }">
							<MkCustomEmoji v-if="emoji.emoji[0] === ':'" class="emoji" :name="emoji.emoji" :normal="true" :noStyle="true"/>
							<MkEmoji v-else class="emoji" :emoji="emoji.emoji" :normal="true" :noStyle="true"/>
						</span>
					</div>
					<button v-if="thereIsTreasure" class="_button treasure" @click="getTreasure"><img src="/fluent-emoji/1f3c6.png" class="treasureImg"></button>
				</div>
				<div style="text-align: center;">
					{{ i18n.ts._aboutMisskey.about }}<br><a href="https://misskey-hub.net/docs/misskey.html" target="_blank" class="_link">{{ i18n.ts.learnMore }}</a>
				</div>
				<div v-if="$i != null" style="text-align: center;">
					<MkButton primary rounded inline @click="iLoveMisskey">I <Mfm text="$[jelly ❤]"/> #Misskey</MkButton>
				</div>
				<FormSection>
<<<<<<< HEAD
					<div class="_formLinks">
						<FormLink to="https://github.com/ZerglingGo/misskey" external>
=======
					<div class="_gaps_s">
						<FormLink to="https://github.com/misskey-dev/misskey" external>
>>>>>>> 0c2dd335
							<template #icon><i class="ti ti-code"></i></template>
							{{ i18n.ts._aboutMisskey.source }}
							<template #suffix>GitHub</template>
						</FormLink>
						<FormLink to="https://crowdin.com/project/misskey" external>
							<template #icon><i class="ti ti-language-hiragana"></i></template>
							{{ i18n.ts._aboutMisskey.translation }}
							<template #suffix>Crowdin</template>
						</FormLink>
						<FormLink to="https://www.patreon.com/syuilo" external>
							<template #icon><i class="ti ti-pig-money"></i></template>
							{{ i18n.ts._aboutMisskey.donate }}
							<template #suffix>Patreon</template>
						</FormLink>
					</div>
				</FormSection>
				<FormSection>
					<template #label>{{ i18n.ts._aboutMisskey.projectMembers }}</template>
					<div :class="$style.contributors">
						<a href="https://github.com/syuilo" target="_blank" :class="$style.contributor">
							<img src="https://avatars.githubusercontent.com/u/4439005?v=4" :class="$style.contributorAvatar">
							<span :class="$style.contributorUsername">@syuilo</span>
						</a>
						<a href="https://github.com/tamaina" target="_blank" :class="$style.contributor">
							<img src="https://avatars.githubusercontent.com/u/7973572?v=4" :class="$style.contributorAvatar">
							<span :class="$style.contributorUsername">@tamaina</span>
						</a>
						<a href="https://github.com/acid-chicken" target="_blank" :class="$style.contributor">
							<img src="https://avatars.githubusercontent.com/u/20679825?v=4" :class="$style.contributorAvatar">
							<span :class="$style.contributorUsername">@acid-chicken</span>
						</a>
						<a href="https://github.com/kakkokari-gtyih" target="_blank" :class="$style.contributor">
							<img src="https://avatars.githubusercontent.com/u/67428053?v=4" :class="$style.contributorAvatar">
							<span :class="$style.contributorUsername">@kakkokari-gtyih</span>
						</a>
						<a href="https://github.com/taichanNE30" target="_blank" :class="$style.contributor">
							<img src="https://avatars.githubusercontent.com/u/40626578?v=4" :class="$style.contributorAvatar">
							<span :class="$style.contributorUsername">@taichanNE30</span>
						</a>
					</div>
				</FormSection>
				<FormSection>
					<template #label>{{ i18n.ts._aboutMisskey.contributors }}</template>
					<div :class="$style.contributors" style="margin-bottom: 8px;">
						<a href="https://github.com/mei23" target="_blank" :class="$style.contributor">
							<img src="https://avatars.githubusercontent.com/u/30769358?v=4" :class="$style.contributorAvatar">
							<span :class="$style.contributorUsername">@mei23</span>
						</a>
						<a href="https://github.com/rinsuki" target="_blank" :class="$style.contributor">
							<img src="https://avatars.githubusercontent.com/u/6533808?v=4" :class="$style.contributorAvatar">
							<span :class="$style.contributorUsername">@rinsuki</span>
						</a>
						<a href="https://github.com/robflop" target="_blank" :class="$style.contributor">
							<img src="https://avatars.githubusercontent.com/u/8159402?v=4" :class="$style.contributorAvatar">
							<span :class="$style.contributorUsername">@robflop</span>
						</a>
					</div>
					<MkLink url="https://github.com/misskey-dev/misskey/graphs/contributors">{{ i18n.ts._aboutMisskey.allContributors }}</MkLink>
				</FormSection>
				<FormSection>
					<template #label>Special thanks</template>
					<div style="display:grid;grid-template-columns:repeat(auto-fill, minmax(130px, 1fr));grid-gap:24px;align-items:center;">
						<div>
							<a style="display: inline-block;" class="masknetwork" title="Mask Network" href="https://mask.io/" target="_blank"><img style="width: 100%;" src="https://misskey-hub.net/sponsors/masknetwork.png" alt="Mask Network"></a>
						</div>
						<div>
							<a style="display: inline-block;" class="xserver" title="XServer" href="https://www.xserver.ne.jp/" target="_blank"><img style="width: 100%;" src="https://misskey-hub.net/sponsors/xserver.png" alt="XServer"></a>
						</div>
						<div>
							<a style="display: inline-block;" class="skeb" title="Skeb" href="https://skeb.jp/" target="_blank"><img style="width: 100%;" src="https://misskey-hub.net/sponsors/skeb.svg" alt="Skeb"></a>
						</div>
					</div>
				</FormSection>
				<FormSection>
					<template #label><Mfm text="$[jelly ❤]"/> {{ i18n.ts._aboutMisskey.patrons }}</template>
					<div :class="$style.patronsWithIcon">
						<div v-for="patron in patronsWithIcon" :class="$style.patronWithIcon">
							<img :src="patron.icon" :class="$style.patronIcon">
							<span :class="$style.patronName">{{ patron.name }}</span>
						</div>
					</div>
					<div style="margin-top: 16px; display: grid; grid-template-columns: repeat(auto-fill, minmax(180px, 1fr)); grid-gap: 12px;">
						<div v-for="patron in patrons" :key="patron">{{ patron }}</div>
					</div>
					<p>{{ i18n.ts._aboutMisskey.morePatrons }}</p>
				</FormSection>
			</div>
		</MkSpacer>
	</div>
</MkStickyContainer>
</template>

<script lang="ts" setup>
import { nextTick, onBeforeUnmount } from 'vue';
import { version } from '@/config.js';
import FormLink from '@/components/form/link.vue';
import FormSection from '@/components/form/section.vue';
import MkButton from '@/components/MkButton.vue';
import MkLink from '@/components/MkLink.vue';
import { physics } from '@/scripts/physics.js';
import { i18n } from '@/i18n.js';
import { defaultStore } from '@/store.js';
import * as os from '@/os.js';
import { definePageMetadata } from '@/scripts/page-metadata.js';
import { claimAchievement, claimedAchievements } from '@/scripts/achievements.js';
import { $i } from '@/account.js';

const patronsWithIcon = [{
	name: 'カイヤン',
	icon: 'https://misskey-hub.net/patrons/a2820716883e408cb87773e377ce7c8d.jpg',
}, {
	name: 'だれかさん',
	icon: 'https://misskey-hub.net/patrons/f7409b5e5a88477a9b9d740c408de125.jpg',
}, {
	name: 'narazaka',
	icon: 'https://misskey-hub.net/patrons/e3affff31ffb4877b1196c7360abc3e5.jpg',
}, {
	name: 'ひとぅ',
	icon: 'https://misskey-hub.net/patrons/8cc0d0a0a6d84c88bca1aedabf6ed5ab.jpg',
}, {
	name: 'ぱーこ',
	icon: 'https://misskey-hub.net/patrons/79c6602ffade489e8df2fcf2c2bc5d9d.jpg',
}, {
	name: 'わっほー☆',
	icon: 'https://misskey-hub.net/patrons/d31d5d13924443a082f3da7966318a0a.jpg',
}, {
	name: 'mollinaca',
	icon: 'https://misskey-hub.net/patrons/ceb36b8f66e549bdadb3b90d5da62314.jpg',
}, {
	name: '坂本龍',
	icon: 'https://misskey-hub.net/patrons/a631cf8b490145cf8dbbe4e7508cfbc2.jpg',
}, {
	name: 'takke',
	icon: 'https://misskey-hub.net/patrons/6c3327e626c046f2914fbcd9f7557935.jpg',
}, {
	name: 'ぺんぎん',
	icon: 'https://misskey-hub.net/patrons/6a652e0534ff4cb1836e7ce4968d76a7.jpg',
}, {
	name: 'かみらえっと',
	icon: 'https://misskey-hub.net/patrons/be1326bda7d940a482f3758ffd9ffaf6.jpg',
}, {
	name: 'へてて',
	icon: 'https://misskey-hub.net/patrons/0431eacd7c6843d09de8ea9984307e86.jpg',
}, {
	name: 'spinlock',
	icon: 'https://misskey-hub.net/patrons/6a1cebc819d540a78bf20e9e3115baa8.jpg',
}, {
	name: 'じゅくま',
	icon: 'https://misskey-hub.net/patrons/3e56bdac69dd42f7a06e0f12cf2fc895.jpg',
}, {
	name: '清遊あみ',
	icon: 'https://misskey-hub.net/patrons/de25195b88e940a388388bea2e7637d8.jpg',
}, {
	name: 'Nagi8410',
	icon: 'https://misskey-hub.net/patrons/31b102ab4fc540ed806b0461575d38be.jpg',
}, {
	name: '山岡士郎',
	icon: 'https://misskey-hub.net/patrons/84b9056341684266bb1eda3e680d094d.jpg',
}, {
	name: 'よもやまたろう',
	icon: 'https://misskey-hub.net/patrons/4273c9cce50d445f8f7d0f16113d6d7f.jpg',
}, {
	name: '花咲ももか',
	icon: 'https://misskey-hub.net/patrons/8c9b2b9128cb4fee99f04bb4f86f2efa.jpg',
}, {
	name: 'カガミ',
	icon: 'https://misskey-hub.net/patrons/226ea3a4617749548580ec2d9a263e24.jpg',
}, {
	name: 'フランギ・シュウ',
	icon: 'https://misskey-hub.net/patrons/3016d37e35f3430b90420176c912d304.jpg',
}, {
	name: '百日紅',
	icon: 'https://misskey-hub.net/patrons/302dce2898dd457ba03c3f7dc037900b.jpg',
}, {
	name: 'taichan',
	icon: 'https://misskey-hub.net/patrons/f981ab0159fb4e2c998e05f7263e1cd9.png',
}];

const patrons = [
	'まっちゃとーにゅ',
	'mametsuko',
	'noellabo',
	'AureoleArk',
	'Gargron',
	'Nokotaro Takeda',
	'Suji Yan',
	'oi_yekssim',
	'regtan',
	'Hekovic',
	'nenohi',
	'Gitmo Life Services',
	'naga_rus',
	'Efertone',
	'Melilot',
	'motcha',
	'nanami kan',
	'sevvie Rose',
	'Hayato Ishikawa',
	'Puniko',
	'skehmatics',
	'Quinton Macejkovic',
	'YUKIMOCHI',
	'dansup',
	'mewl hayabusa',
	'Emilis',
	'Fristi',
	'makokunsan',
	'chidori ninokura',
	'Peter G.',
	'見当かなみ',
	'natalie',
	'Maronu',
	'Steffen K9',
	'takimura',
	'sikyosyounin',
	'Nesakko',
	'YuzuRyo61',
	'blackskye',
	'sheeta.s',
	'osapon',
	'public_yusuke',
	'CG',
	'吴浥',
	't_w',
	'Jerry',
	'nafuchoco',
	'Takumi Sugita',
	'GLaTAN',
	'mkatze',
	'kabo2468y',
	'mydarkstar',
	'Roujo',
	'DignifiedSilence',
	'uroco @99',
	'totokoro',
	'うし',
	'kiritan',
	'weepjp',
	'Liaizon Wakest',
	'Duponin',
	'Blue',
	'Naoki Hirayama',
	'wara',
	'Wataru Manji (manji0)',
	'みなしま',
	'kanoy',
	'xianon',
	'Denshi',
	'Osushimaru',
	'にょんへら',
	'おのだい',
	'Leni',
	'oss',
	'Weeble',
	'蝉暮せせせ',
	'ThatOneCalculator',
	'pixeldesu',
	'あめ玉',
	'氷月氷華里',
	'Ebise Lutica',
	'巣黒るい@リスケモ男の娘VTuber!',
	'ふぇいぽむ',
	'依古田イコ',
	'戸塚こだま',
	'すー。',
	'秋雨/Slime-hatena.jp',
	'けそ',
	'ずも',
	'binvinyl',
	'渡志郎',
	'ぷーざ',
	'越貝鯛丸',
	'Nick / pprmint.',
	'kino3277',
	'美少女JKぐーちゃん',
	'てば',
	'たっくん',
	'SHO SEKIGUCHI',
];

let thereIsTreasure = $ref($i && !claimedAchievements.includes('foundTreasure'));

let easterEggReady = false;
let easterEggEmojis = $ref([]);
let easterEggEngine = $ref(null);
const containerEl = $shallowRef<HTMLElement>();

function iconLoaded() {
	const emojis = defaultStore.state.reactions;
	const containerWidth = containerEl.offsetWidth;
	for (let i = 0; i < 32; i++) {
		easterEggEmojis.push({
			id: i.toString(),
			top: -(128 + (Math.random() * 256)),
			left: (Math.random() * containerWidth),
			emoji: emojis[Math.floor(Math.random() * emojis.length)],
		});
	}

	nextTick(() => {
		easterEggReady = true;
	});
}

function gravity() {
	if (!easterEggReady) return;
	easterEggReady = false;
	easterEggEngine = physics(containerEl);
}

function iLoveMisskey() {
	os.post({
		initialText: 'I $[jelly ❤] #Misskey',
		instant: true,
	});
}

function getTreasure() {
	thereIsTreasure = false;
	claimAchievement('foundTreasure');
}

onBeforeUnmount(() => {
	if (easterEggEngine) {
		easterEggEngine.stop();
	}
});

const headerActions = $computed(() => []);

const headerTabs = $computed(() => []);

definePageMetadata({
	title: i18n.ts.aboutMisskey,
	icon: null,
});
</script>

<style lang="scss" scoped>
.znqjceqz {
	> .about {
		position: relative;
		border-radius: var(--radius);

		> .treasure {
			position: absolute;
			top: 60px;
			left: 0;
			right: 0;
			margin: 0 auto;
			width: min-content;

			> .treasureImg {
				width: 25px;
				vertical-align: bottom;
			}
		}

		> .container {
			position: relative;
			text-align: center;
			padding: 16px;

			&.playing {
				&, * {
					user-select: none;
				}

				* {
					will-change: transform;
				}

				> .emoji {
					visibility: visible;
				}
			}

			> .icon {
				display: block;
				width: 80px;
				margin: 0 auto;
				border-radius: 16px;
				position: relative;
				z-index: 1;
			}

			> .misskey {
				margin: 0.75em auto 0 auto;
				width: max-content;
				position: relative;
				z-index: 1;
			}

			> .version {
				margin: 0 auto;
				width: max-content;
				opacity: 0.5;
				position: relative;
				z-index: 1;
			}

			> .emoji {
				position: absolute;
				z-index: 1;
				top: 0;
				left: 0;
				visibility: hidden;

				> .emoji {
					pointer-events: none;
					font-size: 24px;
					width: 24px;
				}
			}
		}
	}
}
</style>

<style lang="scss" module>
.contributors {
	display: grid;
	grid-template-columns: repeat(auto-fill, minmax(200px, 1fr));
	grid-gap: 12px;
}

.contributor {
	display: flex;
	align-items: center;
	padding: 12px;
	background: var(--buttonBg);
	border-radius: 6px;

	&:hover {
		text-decoration: none;
		background: var(--buttonHoverBg);
	}

	&.active {
		color: var(--accent);
		background: var(--buttonHoverBg);
	}
}

.contributorAvatar {
	width: 30px;
	border-radius: 100%;
}

.contributorUsername {
	margin-left: 12px;
}

.patronsWithIcon {
	display: grid;
	grid-template-columns: repeat(auto-fill, minmax(200px, 1fr));
	grid-gap: 12px;
}

.patronWithIcon {
	display: flex;
	align-items: center;
	padding: 12px;
	background: var(--buttonBg);
	border-radius: 6px;
}

.patronIcon {
	width: 24px;
	border-radius: 100%;
}

.patronName {
	margin-left: 12px;
}
</style><|MERGE_RESOLUTION|>--- conflicted
+++ resolved
@@ -28,14 +28,9 @@
 					<MkButton primary rounded inline @click="iLoveMisskey">I <Mfm text="$[jelly ❤]"/> #Misskey</MkButton>
 				</div>
 				<FormSection>
-<<<<<<< HEAD
-					<div class="_formLinks">
+					<div class="_gaps_s">
 						<FormLink to="https://github.com/ZerglingGo/misskey" external>
-=======
-					<div class="_gaps_s">
-						<FormLink to="https://github.com/misskey-dev/misskey" external>
->>>>>>> 0c2dd335
-							<template #icon><i class="ti ti-code"></i></template>
+								<template #icon><i class="ti ti-code"></i></template>
 							{{ i18n.ts._aboutMisskey.source }}
 							<template #suffix>GitHub</template>
 						</FormLink>
