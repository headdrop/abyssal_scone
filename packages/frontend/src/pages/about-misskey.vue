--- conflicted
+++ resolved
@@ -29,15 +29,9 @@
 				</div>
 				<FormSection>
 					<div class="_gaps_s">
-<<<<<<< HEAD
-						<FormLink to="https://github.com/ZerglingGo/misskey" external>
-								<template #icon><i class="ti ti-code"></i></template>
-							{{ i18n.ts._aboutMisskey.source }}
-=======
 						<FormLink to="https://github.com/misskey-dev/misskey" external>
 							<template #icon><i class="ti ti-code"></i></template>
 							{{ i18n.ts._aboutMisskey.source }} ({{ i18n.ts._aboutMisskey.original }})
->>>>>>> 78ff90f2
 							<template #suffix>GitHub</template>
 						</FormLink>
 						<FormLink to="https://crowdin.com/project/misskey" external>
