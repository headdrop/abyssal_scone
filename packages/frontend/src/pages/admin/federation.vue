--- conflicted
+++ resolved
@@ -24,7 +24,6 @@
 							<option value="silenced">{{ i18n.ts.silenced }}</option>
 							<option value="suspended">{{ i18n.ts.suspended }}</option>
 							<option value="blocked">{{ i18n.ts.blocked }}</option>
-							<option value="silenced">{{ i18n.ts.silence }}</option>
 							<option value="notResponding">{{ i18n.ts.notResponding }}</option>
 						</MkSelect>
 						<MkSelect v-model="sort">
@@ -80,24 +79,13 @@
 		sort: sort.value,
 		host: host.value !== '' ? host.value : null,
 		...(
-<<<<<<< HEAD
-			state === 'federating' ? { federating: true } :
-			state === 'subscribing' ? { subscribing: true } :
-			state === 'publishing' ? { publishing: true } :
-			state === 'silenced' ? { silenced: true } :
-			state === 'suspended' ? { suspended: true } :
-			state === 'blocked' ? { blocked: true } :
-			state === 'silenced' ? { silenced: true } :
-			state === 'notResponding' ? { notResponding: true } :
-=======
 			state.value === 'federating' ? { federating: true } :
 			state.value === 'subscribing' ? { subscribing: true } :
 			state.value === 'publishing' ? { publishing: true } :
+			state.value === 'silenced' ? { silenced: true } :
 			state.value === 'suspended' ? { suspended: true } :
 			state.value === 'blocked' ? { blocked: true } :
-			state.value === 'silenced' ? { silenced: true } :
 			state.value === 'notResponding' ? { notResponding: true } :
->>>>>>> 9c5559a5
 			{}),
 	})),
 };
@@ -106,7 +94,6 @@
 	if (instance.isSilenced) return 'Silenced';
 	if (instance.isSuspended) return 'Suspended';
 	if (instance.isBlocked) return 'Blocked';
-	if (instance.isSilenced) return 'Silenced';
 	if (instance.isNotResponding) return 'Error';
 	return 'Alive';
 }
