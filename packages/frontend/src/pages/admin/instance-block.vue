<!--
SPDX-FileCopyrightText: syuilo and misskey-project
SPDX-License-Identifier: AGPL-3.0-only
-->

<template>
<MkStickyContainer>
	<template #header><XHeader :actions="headerActions" :tabs="headerTabs"/></template>
	<MkSpacer :contentMax="700" :marginMin="16" :marginMax="32">
		<FormSuspense :p="init">
<<<<<<< HEAD
			<MkTextarea v-model="blockedHosts">
				<span>{{ i18n.ts.blockedInstances }}</span>
				<template #caption>{{ i18n.ts.blockedInstancesDescription }}</template>
			</MkTextarea>

=======
			<template v-if="tab === 'block'">
				<MkTextarea v-model="blockedHosts">
					<span>{{ i18n.ts.blockedInstances }}</span>
					<template #caption>{{ i18n.ts.blockedInstancesDescription }}</template>
				</MkTextarea>
			</template>
			<template v-else-if="tab === 'silence'">
				<MkTextarea v-model="silencedHosts" class="_formBlock">
					<span>{{ i18n.ts.silencedInstances }}</span>
					<template #caption>{{ i18n.ts.silencedInstancesDescription }}</template>
				</MkTextarea>
				<MkTextarea v-model="mediaSilencedHosts" class="_formBlock">
					<span>{{ i18n.ts.mediaSilencedInstances }}</span>
					<template #caption>{{ i18n.ts.mediaSilencedInstancesDescription }}</template>
				</MkTextarea>
			</template>
>>>>>>> 621626aa
			<MkButton primary @click="save"><i class="ti ti-device-floppy"></i> {{ i18n.ts.save }}</MkButton>
		</FormSuspense>
	</MkSpacer>
</MkStickyContainer>
</template>

<script lang="ts" setup>
import { ref, computed } from 'vue';
import XHeader from './_header_.vue';
import MkButton from '@/components/MkButton.vue';
import MkTextarea from '@/components/MkTextarea.vue';
import FormSuspense from '@/components/form/suspense.vue';
import * as os from '@/os.js';
import { misskeyApi } from '@/scripts/misskey-api.js';
import { fetchInstance } from '@/instance.js';
import { i18n } from '@/i18n.js';
import { definePageMetadata } from '@/scripts/page-metadata.js';

const blockedHosts = ref<string>('');
<<<<<<< HEAD
=======
const silencedHosts = ref<string>('');
const mediaSilencedHosts = ref<string>('');
>>>>>>> 621626aa
const tab = ref('block');

async function init() {
	const meta = await misskeyApi('admin/meta');
	blockedHosts.value = meta.blockedHosts.join('\n');
<<<<<<< HEAD
=======
	silencedHosts.value = meta.silencedHosts.join('\n');
	mediaSilencedHosts.value = meta.mediaSilencedHosts.join('\n');
>>>>>>> 621626aa
}

function save() {
	os.apiWithDialog('admin/update-meta', {
		blockedHosts: blockedHosts.value.split('\n') || [],
<<<<<<< HEAD
=======
		silencedHosts: silencedHosts.value.split('\n') || [],
		mediaSilencedHosts: mediaSilencedHosts.value.split('\n') || [],
>>>>>>> 621626aa

	}).then(() => {
		fetchInstance(true);
	});
}

const headerActions = computed(() => []);

const headerTabs = computed(() => [{
	key: 'block',
	title: i18n.ts.block,
	icon: 'ti ti-ban',
}]);

definePageMetadata(() => ({
	title: i18n.ts.instanceBlocking,
	icon: 'ti ti-ban',
}));
</script><|MERGE_RESOLUTION|>--- conflicted
+++ resolved
@@ -8,13 +8,6 @@
 	<template #header><XHeader :actions="headerActions" :tabs="headerTabs"/></template>
 	<MkSpacer :contentMax="700" :marginMin="16" :marginMax="32">
 		<FormSuspense :p="init">
-<<<<<<< HEAD
-			<MkTextarea v-model="blockedHosts">
-				<span>{{ i18n.ts.blockedInstances }}</span>
-				<template #caption>{{ i18n.ts.blockedInstancesDescription }}</template>
-			</MkTextarea>
-
-=======
 			<template v-if="tab === 'block'">
 				<MkTextarea v-model="blockedHosts">
 					<span>{{ i18n.ts.blockedInstances }}</span>
@@ -22,16 +15,11 @@
 				</MkTextarea>
 			</template>
 			<template v-else-if="tab === 'silence'">
-				<MkTextarea v-model="silencedHosts" class="_formBlock">
-					<span>{{ i18n.ts.silencedInstances }}</span>
-					<template #caption>{{ i18n.ts.silencedInstancesDescription }}</template>
-				</MkTextarea>
 				<MkTextarea v-model="mediaSilencedHosts" class="_formBlock">
 					<span>{{ i18n.ts.mediaSilencedInstances }}</span>
 					<template #caption>{{ i18n.ts.mediaSilencedInstancesDescription }}</template>
 				</MkTextarea>
 			</template>
->>>>>>> 621626aa
 			<MkButton primary @click="save"><i class="ti ti-device-floppy"></i> {{ i18n.ts.save }}</MkButton>
 		</FormSuspense>
 	</MkSpacer>
@@ -51,31 +39,19 @@
 import { definePageMetadata } from '@/scripts/page-metadata.js';
 
 const blockedHosts = ref<string>('');
-<<<<<<< HEAD
-=======
-const silencedHosts = ref<string>('');
 const mediaSilencedHosts = ref<string>('');
->>>>>>> 621626aa
 const tab = ref('block');
 
 async function init() {
 	const meta = await misskeyApi('admin/meta');
 	blockedHosts.value = meta.blockedHosts.join('\n');
-<<<<<<< HEAD
-=======
-	silencedHosts.value = meta.silencedHosts.join('\n');
 	mediaSilencedHosts.value = meta.mediaSilencedHosts.join('\n');
->>>>>>> 621626aa
 }
 
 function save() {
 	os.apiWithDialog('admin/update-meta', {
 		blockedHosts: blockedHosts.value.split('\n') || [],
-<<<<<<< HEAD
-=======
-		silencedHosts: silencedHosts.value.split('\n') || [],
 		mediaSilencedHosts: mediaSilencedHosts.value.split('\n') || [],
->>>>>>> 621626aa
 
 	}).then(() => {
 		fetchInstance(true);
