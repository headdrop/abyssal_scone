<!--
SPDX-FileCopyrightText: syuilo and misskey-project
SPDX-License-Identifier: AGPL-3.0-only
-->

<template>
<MkFolder>
	<template #label>
		<b
			:class="{
<<<<<<< HEAD
				[$style.logGreen]: ['createRole', 'addCustomEmoji', 'createGlobalAnnouncement', 'createUserAnnouncement', 'createAd', 'createInvitation', 'createAvatarDecoration'].includes(log.type),
				[$style.logYellow]: ['markSensitiveDriveFile', 'resetPassword'].includes(log.type),
				[$style.logRed]: ['suspend', 'deleteRole', 'suspendRemoteInstance', 'deleteGlobalAnnouncement', 'deleteUserAnnouncement', 'deleteCustomEmoji', 'deleteNote', 'updateNote', 'deleteDriveFile', 'deleteAd', 'deleteAvatarDecoration'].includes(log.type)
=======
				[$style.logGreen]: [
					'createRole',
					'addCustomEmoji',
					'createGlobalAnnouncement',
					'createUserAnnouncement',
					'createAd',
					'createInvitation',
					'createAvatarDecoration',
					'createSystemWebhook',
					'createAbuseReportNotificationRecipient',
				].includes(log.type),
				[$style.logYellow]: [
					'markSensitiveDriveFile',
					'resetPassword',
					'suspendRemoteInstance',
				].includes(log.type),
				[$style.logRed]: [
					'suspend',
					'deleteRole',
					'deleteGlobalAnnouncement',
					'deleteUserAnnouncement',
					'deleteCustomEmoji',
					'deleteNote',
					'deleteDriveFile',
					'deleteAd',
					'deleteAvatarDecoration',
					'deleteSystemWebhook',
					'deleteAbuseReportNotificationRecipient',
					'deleteAccount',
					'deletePage',
					'deleteFlash',
					'deleteGalleryPost',
				].includes(log.type)
>>>>>>> 621626aa
			}"
		>{{ i18n.ts._moderationLogTypes[log.type] }}</b>
		<span v-if="log.type === 'updateUserNote'">: @{{ log.info.userUsername }}{{ log.info.userHost ? '@' + log.info.userHost : '' }}</span>
		<span v-else-if="log.type === 'suspend'">: @{{ log.info.userUsername }}{{ log.info.userHost ? '@' + log.info.userHost : '' }}</span>
		<span v-else-if="log.type === 'unsuspend'">: @{{ log.info.userUsername }}{{ log.info.userHost ? '@' + log.info.userHost : '' }}</span>
		<span v-else-if="log.type === 'resetPassword'">: @{{ log.info.userUsername }}{{ log.info.userHost ? '@' + log.info.userHost : '' }}</span>
		<span v-else-if="log.type === 'assignRole'">: @{{ log.info.userUsername }}{{ log.info.userHost ? '@' + log.info.userHost : '' }} <i class="ti ti-arrow-right"></i> {{ log.info.roleName }}</span>
		<span v-else-if="log.type === 'unassignRole'">: @{{ log.info.userUsername }}{{ log.info.userHost ? '@' + log.info.userHost : '' }} <i class="ti ti-equal-not"></i> {{ log.info.roleName }}</span>
		<span v-else-if="log.type === 'createRole'">: {{ log.info.role.name }}</span>
		<span v-else-if="log.type === 'updateRole'">: {{ log.info.before.name }}</span>
		<span v-else-if="log.type === 'deleteRole'">: {{ log.info.role.name }}</span>
		<span v-else-if="log.type === 'addCustomEmoji'">: {{ log.info.emoji.name }}</span>
		<span v-else-if="log.type === 'updateCustomEmoji'">: {{ log.info.before.name }}</span>
		<span v-else-if="log.type === 'deleteCustomEmoji'">: {{ log.info.emoji.name }}</span>
		<span v-else-if="log.type === 'markSensitiveDriveFile'">: @{{ log.info.fileUserUsername }}{{ log.info.fileUserHost ? '@' + log.info.fileUserHost : '' }}</span>
		<span v-else-if="log.type === 'unmarkSensitiveDriveFile'">: @{{ log.info.fileUserUsername }}{{ log.info.fileUserHost ? '@' + log.info.fileUserHost : '' }}</span>
		<span v-else-if="log.type === 'suspendRemoteInstance'">: {{ log.info.host }}</span>
		<span v-else-if="log.type === 'unsuspendRemoteInstance'">: {{ log.info.host }}</span>
		<span v-else-if="log.type === 'createGlobalAnnouncement'">: {{ log.info.announcement.title }}</span>
		<span v-else-if="log.type === 'updateGlobalAnnouncement'">: {{ log.info.before.title }}</span>
		<span v-else-if="log.type === 'deleteGlobalAnnouncement'">: {{ log.info.announcement.title }}</span>
		<span v-else-if="log.type === 'createUserAnnouncement'">: @{{ log.info.userUsername }}{{ log.info.userHost ? '@' + log.info.userHost : '' }}</span>
		<span v-else-if="log.type === 'updateUserAnnouncement'">: @{{ log.info.userUsername }}{{ log.info.userHost ? '@' + log.info.userHost : '' }}</span>
		<span v-else-if="log.type === 'deleteUserAnnouncement'">: @{{ log.info.userUsername }}{{ log.info.userHost ? '@' + log.info.userHost : '' }}</span>
		<span v-else-if="log.type === 'deleteNote'">: @{{ log.info.noteUserUsername }}{{ log.info.noteUserHost ? '@' + log.info.noteUserHost : '' }}</span>
		<span v-else-if="log.type === 'updateNote'">: @{{ log.info.noteUserUsername }}{{ log.info.noteUserHost ? '@' + log.info.noteUserHost : '' }}</span>
		<span v-else-if="log.type === 'deleteDriveFile'">: @{{ log.info.fileUserUsername }}{{ log.info.fileUserHost ? '@' + log.info.fileUserHost : '' }}</span>
		<span v-else-if="log.type === 'createAvatarDecoration'">: {{ log.info.avatarDecoration.name }}</span>
		<span v-else-if="log.type === 'updateAvatarDecoration'">: {{ log.info.before.name }}</span>
		<span v-else-if="log.type === 'deleteAvatarDecoration'">: {{ log.info.avatarDecoration.name }}</span>
		<span v-else-if="log.type === 'createSystemWebhook'">: {{ log.info.webhook.name }}</span>
		<span v-else-if="log.type === 'updateSystemWebhook'">: {{ log.info.before.name }}</span>
		<span v-else-if="log.type === 'deleteSystemWebhook'">: {{ log.info.webhook.name }}</span>
		<span v-else-if="log.type === 'createAbuseReportNotificationRecipient'">: {{ log.info.recipient.name }}</span>
		<span v-else-if="log.type === 'updateAbuseReportNotificationRecipient'">: {{ log.info.before.name }}</span>
		<span v-else-if="log.type === 'deleteAbuseReportNotificationRecipient'">: {{ log.info.recipient.name }}</span>
		<span v-else-if="log.type === 'deleteAccount'">: @{{ log.info.userUsername }}{{ log.info.userHost ? '@' + log.info.userHost : '' }}</span>
		<span v-else-if="log.type === 'deletePage'">: @{{ log.info.pageUserUsername }}</span>
		<span v-else-if="log.type === 'deleteFlash'">: @{{ log.info.flashUserUsername }}</span>
		<span v-else-if="log.type === 'deleteGalleryPost'">: @{{ log.info.postUserUsername }}</span>
	</template>
	<template #icon>
		<MkAvatar :user="log.user" :class="$style.avatar"/>
	</template>
	<template #suffix>
		<MkTime :time="log.createdAt"/>
	</template>

	<div>
		<div style="display: flex; gap: var(--margin); flex-wrap: wrap;">
			<div style="flex: 1;">{{ i18n.ts.moderator }}: <MkA :to="`/admin/user/${log.userId}`" class="_link">@{{ log.user?.username }}</MkA></div>
			<div style="flex: 1;">{{ i18n.ts.dateAndTime }}: <MkTime :time="log.createdAt" mode="detail"/></div>
		</div>

		<template v-if="log.type === 'updateServerSettings'">
			<div :class="$style.diff">
				<CodeDiff :context="5" :hideHeader="true" :oldString="JSON5.stringify(log.info.before, null, '\t')" :newString="JSON5.stringify(log.info.after, null, '\t')" language="javascript" maxHeight="300px"/>
			</div>
		</template>
		<template v-else-if="log.type === 'updateUserNote'">
			<div>{{ i18n.ts.user }}: {{ log.info.userId }}</div>
			<div :class="$style.diff">
				<CodeDiff :context="5" :hideHeader="true" :oldString="log.info.before ?? ''" :newString="log.info.after ?? ''" maxHeight="300px"/>
			</div>
		</template>
		<template v-else-if="log.type === 'suspend'">
			<div>{{ i18n.ts.user }}: <MkA :to="`/admin/user/${log.info.userId}`" class="_link">@{{ log.info.userUsername }}{{ log.info.userHost ? '@' + log.info.userHost : '' }}</MkA></div>
		</template>
		<template v-else-if="log.type === 'unsuspend'">
			<div>{{ i18n.ts.user }}: <MkA :to="`/admin/user/${log.info.userId}`" class="_link">@{{ log.info.userUsername }}{{ log.info.userHost ? '@' + log.info.userHost : '' }}</MkA></div>
		</template>
		<template v-else-if="log.type === 'updateRole'">
			<div :class="$style.diff">
				<CodeDiff :context="5" :hideHeader="true" :oldString="JSON5.stringify(log.info.before, null, '\t')" :newString="JSON5.stringify(log.info.after, null, '\t')" language="javascript" maxHeight="300px"/>
			</div>
		</template>
		<template v-else-if="log.type === 'assignRole'">
			<div>{{ i18n.ts.user }}: {{ log.info.userId }}</div>
			<div>{{ i18n.ts.role }}: {{ log.info.roleName }} [{{ log.info.roleId }}]</div>
		</template>
		<template v-else-if="log.type === 'unassignRole'">
			<div>{{ i18n.ts.user }}: {{ log.info.userId }}</div>
			<div>{{ i18n.ts.role }}: {{ log.info.roleName }} [{{ log.info.roleId }}]</div>
		</template>
		<template v-else-if="log.type === 'updateCustomEmoji'">
			<div>{{ i18n.ts.emoji }}: {{ log.info.emojiId }}</div>
			<div :class="$style.diff">
				<CodeDiff :context="5" :hideHeader="true" :oldString="JSON5.stringify(log.info.before, null, '\t')" :newString="JSON5.stringify(log.info.after, null, '\t')" language="javascript" maxHeight="300px"/>
			</div>
		</template>
		<template v-else-if="log.type === 'updateAd'">
			<div :class="$style.diff">
				<CodeDiff :context="5" :hideHeader="true" :oldString="JSON5.stringify(log.info.before, null, '\t')" :newString="JSON5.stringify(log.info.after, null, '\t')" language="javascript" maxHeight="300px"/>
			</div>
		</template>
		<template v-else-if="log.type === 'updateGlobalAnnouncement'">
			<div :class="$style.diff">
				<CodeDiff :context="5" :hideHeader="true" :oldString="JSON5.stringify(log.info.before, null, '\t')" :newString="JSON5.stringify(log.info.after, null, '\t')" language="javascript" maxHeight="300px"/>
			</div>
		</template>
		<template v-else-if="log.type === 'updateUserAnnouncement'">
			<div :class="$style.diff">
				<CodeDiff :context="5" :hideHeader="true" :oldString="JSON5.stringify(log.info.before, null, '\t')" :newString="JSON5.stringify(log.info.after, null, '\t')" language="javascript" maxHeight="300px"/>
			</div>
		</template>
		<template v-else-if="log.type === 'updateAvatarDecoration'">
			<div :class="$style.diff">
				<CodeDiff :context="5" :hideHeader="true" :oldString="JSON5.stringify(log.info.before, null, '\t')" :newString="JSON5.stringify(log.info.after, null, '\t')" language="javascript" maxHeight="300px"/>
			</div>
		</template>
		<template v-else-if="log.type === 'updateRemoteInstanceNote'">
			<div :class="$style.diff">
				<CodeDiff :context="5" :hideHeader="true" :oldString="log.info.before ?? ''" :newString="log.info.after ?? ''" maxHeight="300px"/>
			</div>
		</template>
		<template v-else-if="log.type === 'updateSystemWebhook'">
			<div :class="$style.diff">
				<CodeDiff :context="5" :hideHeader="true" :oldString="JSON5.stringify(log.info.before, null, '\t')" :newString="JSON5.stringify(log.info.after, null, '\t')" language="javascript" maxHeight="300px"/>
			</div>
		</template>
		<template v-else-if="log.type === 'updateAbuseReportNotificationRecipient'">
			<div :class="$style.diff">
				<CodeDiff :context="5" :hideHeader="true" :oldString="JSON5.stringify(log.info.before, null, '\t')" :newString="JSON5.stringify(log.info.after, null, '\t')" language="javascript" maxHeight="300px"/>
			</div>
		</template>

		<details>
			<summary>raw</summary>
			<pre>{{ JSON5.stringify(log, null, '\t') }}</pre>
		</details>
	</div>
</MkFolder>
</template>

<script lang="ts" setup>
import * as Misskey from 'misskey-js';
import { CodeDiff } from 'v-code-diff';
import JSON5 from 'json5';
import { i18n } from '@/i18n.js';
import MkFolder from '@/components/MkFolder.vue';

const props = defineProps<{
	log: Misskey.entities.ModerationLog;
}>();
</script>

<style lang="scss" module>
.avatar {
	width: 18px;
	height: 18px;
}

.diff {
	background: #fff;
	color: #000;
	border-radius: 6px;
	overflow: clip;
}

.logYellow {
	color: var(--warn);
}

.logRed {
	color: var(--error);
}

.logGreen {
	color: var(--success);
}
</style><|MERGE_RESOLUTION|>--- conflicted
+++ resolved
@@ -4,15 +4,9 @@
 -->
 
 <template>
-<MkFolder>
-	<template #label>
-		<b
-			:class="{
-<<<<<<< HEAD
-				[$style.logGreen]: ['createRole', 'addCustomEmoji', 'createGlobalAnnouncement', 'createUserAnnouncement', 'createAd', 'createInvitation', 'createAvatarDecoration'].includes(log.type),
-				[$style.logYellow]: ['markSensitiveDriveFile', 'resetPassword'].includes(log.type),
-				[$style.logRed]: ['suspend', 'deleteRole', 'suspendRemoteInstance', 'deleteGlobalAnnouncement', 'deleteUserAnnouncement', 'deleteCustomEmoji', 'deleteNote', 'updateNote', 'deleteDriveFile', 'deleteAd', 'deleteAvatarDecoration'].includes(log.type)
-=======
+	<MkFolder>
+		<template #label>
+			<b :class="{
 				[$style.logGreen]: [
 					'createRole',
 					'addCustomEmoji',
@@ -36,6 +30,7 @@
 					'deleteUserAnnouncement',
 					'deleteCustomEmoji',
 					'deleteNote',
+					'updateNote',
 					'deleteDriveFile',
 					'deleteAd',
 					'deleteAvatarDecoration',
@@ -46,139 +41,171 @@
 					'deleteFlash',
 					'deleteGalleryPost',
 				].includes(log.type)
->>>>>>> 621626aa
-			}"
-		>{{ i18n.ts._moderationLogTypes[log.type] }}</b>
-		<span v-if="log.type === 'updateUserNote'">: @{{ log.info.userUsername }}{{ log.info.userHost ? '@' + log.info.userHost : '' }}</span>
-		<span v-else-if="log.type === 'suspend'">: @{{ log.info.userUsername }}{{ log.info.userHost ? '@' + log.info.userHost : '' }}</span>
-		<span v-else-if="log.type === 'unsuspend'">: @{{ log.info.userUsername }}{{ log.info.userHost ? '@' + log.info.userHost : '' }}</span>
-		<span v-else-if="log.type === 'resetPassword'">: @{{ log.info.userUsername }}{{ log.info.userHost ? '@' + log.info.userHost : '' }}</span>
-		<span v-else-if="log.type === 'assignRole'">: @{{ log.info.userUsername }}{{ log.info.userHost ? '@' + log.info.userHost : '' }} <i class="ti ti-arrow-right"></i> {{ log.info.roleName }}</span>
-		<span v-else-if="log.type === 'unassignRole'">: @{{ log.info.userUsername }}{{ log.info.userHost ? '@' + log.info.userHost : '' }} <i class="ti ti-equal-not"></i> {{ log.info.roleName }}</span>
-		<span v-else-if="log.type === 'createRole'">: {{ log.info.role.name }}</span>
-		<span v-else-if="log.type === 'updateRole'">: {{ log.info.before.name }}</span>
-		<span v-else-if="log.type === 'deleteRole'">: {{ log.info.role.name }}</span>
-		<span v-else-if="log.type === 'addCustomEmoji'">: {{ log.info.emoji.name }}</span>
-		<span v-else-if="log.type === 'updateCustomEmoji'">: {{ log.info.before.name }}</span>
-		<span v-else-if="log.type === 'deleteCustomEmoji'">: {{ log.info.emoji.name }}</span>
-		<span v-else-if="log.type === 'markSensitiveDriveFile'">: @{{ log.info.fileUserUsername }}{{ log.info.fileUserHost ? '@' + log.info.fileUserHost : '' }}</span>
-		<span v-else-if="log.type === 'unmarkSensitiveDriveFile'">: @{{ log.info.fileUserUsername }}{{ log.info.fileUserHost ? '@' + log.info.fileUserHost : '' }}</span>
-		<span v-else-if="log.type === 'suspendRemoteInstance'">: {{ log.info.host }}</span>
-		<span v-else-if="log.type === 'unsuspendRemoteInstance'">: {{ log.info.host }}</span>
-		<span v-else-if="log.type === 'createGlobalAnnouncement'">: {{ log.info.announcement.title }}</span>
-		<span v-else-if="log.type === 'updateGlobalAnnouncement'">: {{ log.info.before.title }}</span>
-		<span v-else-if="log.type === 'deleteGlobalAnnouncement'">: {{ log.info.announcement.title }}</span>
-		<span v-else-if="log.type === 'createUserAnnouncement'">: @{{ log.info.userUsername }}{{ log.info.userHost ? '@' + log.info.userHost : '' }}</span>
-		<span v-else-if="log.type === 'updateUserAnnouncement'">: @{{ log.info.userUsername }}{{ log.info.userHost ? '@' + log.info.userHost : '' }}</span>
-		<span v-else-if="log.type === 'deleteUserAnnouncement'">: @{{ log.info.userUsername }}{{ log.info.userHost ? '@' + log.info.userHost : '' }}</span>
-		<span v-else-if="log.type === 'deleteNote'">: @{{ log.info.noteUserUsername }}{{ log.info.noteUserHost ? '@' + log.info.noteUserHost : '' }}</span>
-		<span v-else-if="log.type === 'updateNote'">: @{{ log.info.noteUserUsername }}{{ log.info.noteUserHost ? '@' + log.info.noteUserHost : '' }}</span>
-		<span v-else-if="log.type === 'deleteDriveFile'">: @{{ log.info.fileUserUsername }}{{ log.info.fileUserHost ? '@' + log.info.fileUserHost : '' }}</span>
-		<span v-else-if="log.type === 'createAvatarDecoration'">: {{ log.info.avatarDecoration.name }}</span>
-		<span v-else-if="log.type === 'updateAvatarDecoration'">: {{ log.info.before.name }}</span>
-		<span v-else-if="log.type === 'deleteAvatarDecoration'">: {{ log.info.avatarDecoration.name }}</span>
-		<span v-else-if="log.type === 'createSystemWebhook'">: {{ log.info.webhook.name }}</span>
-		<span v-else-if="log.type === 'updateSystemWebhook'">: {{ log.info.before.name }}</span>
-		<span v-else-if="log.type === 'deleteSystemWebhook'">: {{ log.info.webhook.name }}</span>
-		<span v-else-if="log.type === 'createAbuseReportNotificationRecipient'">: {{ log.info.recipient.name }}</span>
-		<span v-else-if="log.type === 'updateAbuseReportNotificationRecipient'">: {{ log.info.before.name }}</span>
-		<span v-else-if="log.type === 'deleteAbuseReportNotificationRecipient'">: {{ log.info.recipient.name }}</span>
-		<span v-else-if="log.type === 'deleteAccount'">: @{{ log.info.userUsername }}{{ log.info.userHost ? '@' + log.info.userHost : '' }}</span>
-		<span v-else-if="log.type === 'deletePage'">: @{{ log.info.pageUserUsername }}</span>
-		<span v-else-if="log.type === 'deleteFlash'">: @{{ log.info.flashUserUsername }}</span>
-		<span v-else-if="log.type === 'deleteGalleryPost'">: @{{ log.info.postUserUsername }}</span>
-	</template>
-	<template #icon>
-		<MkAvatar :user="log.user" :class="$style.avatar"/>
-	</template>
-	<template #suffix>
-		<MkTime :time="log.createdAt"/>
-	</template>
-
-	<div>
-		<div style="display: flex; gap: var(--margin); flex-wrap: wrap;">
-			<div style="flex: 1;">{{ i18n.ts.moderator }}: <MkA :to="`/admin/user/${log.userId}`" class="_link">@{{ log.user?.username }}</MkA></div>
-			<div style="flex: 1;">{{ i18n.ts.dateAndTime }}: <MkTime :time="log.createdAt" mode="detail"/></div>
+			}">{{ i18n.ts._moderationLogTypes[log.type] }}</b>
+			<span v-if="log.type === 'updateUserNote'">: @{{ log.info.userUsername }}{{ log.info.userHost ? '@' +
+				log.info.userHost : '' }}</span>
+			<span v-else-if="log.type === 'suspend'">: @{{ log.info.userUsername }}{{ log.info.userHost ? '@' +
+				log.info.userHost : '' }}</span>
+			<span v-else-if="log.type === 'unsuspend'">: @{{ log.info.userUsername }}{{ log.info.userHost ? '@' +
+				log.info.userHost : '' }}</span>
+			<span v-else-if="log.type === 'resetPassword'">: @{{ log.info.userUsername }}{{ log.info.userHost ? '@' +
+				log.info.userHost : '' }}</span>
+			<span v-else-if="log.type === 'assignRole'">: @{{ log.info.userUsername }}{{ log.info.userHost ? '@' +
+				log.info.userHost : '' }} <i class="ti ti-arrow-right"></i> {{ log.info.roleName }}</span>
+			<span v-else-if="log.type === 'unassignRole'">: @{{ log.info.userUsername }}{{ log.info.userHost ? '@' +
+				log.info.userHost : '' }} <i class="ti ti-equal-not"></i> {{ log.info.roleName }}</span>
+			<span v-else-if="log.type === 'createRole'">: {{ log.info.role.name }}</span>
+			<span v-else-if="log.type === 'updateRole'">: {{ log.info.before.name }}</span>
+			<span v-else-if="log.type === 'deleteRole'">: {{ log.info.role.name }}</span>
+			<span v-else-if="log.type === 'addCustomEmoji'">: {{ log.info.emoji.name }}</span>
+			<span v-else-if="log.type === 'updateCustomEmoji'">: {{ log.info.before.name }}</span>
+			<span v-else-if="log.type === 'deleteCustomEmoji'">: {{ log.info.emoji.name }}</span>
+			<span v-else-if="log.type === 'markSensitiveDriveFile'">: @{{ log.info.fileUserUsername }}{{ log.info.fileUserHost
+				? '@' + log.info.fileUserHost : '' }}</span>
+			<span v-else-if="log.type === 'unmarkSensitiveDriveFile'">: @{{ log.info.fileUserUsername }}{{
+				log.info.fileUserHost ? '@' + log.info.fileUserHost : '' }}</span>
+			<span v-else-if="log.type === 'suspendRemoteInstance'">: {{ log.info.host }}</span>
+			<span v-else-if="log.type === 'unsuspendRemoteInstance'">: {{ log.info.host }}</span>
+			<span v-else-if="log.type === 'createGlobalAnnouncement'">: {{ log.info.announcement.title }}</span>
+			<span v-else-if="log.type === 'updateGlobalAnnouncement'">: {{ log.info.before.title }}</span>
+			<span v-else-if="log.type === 'deleteGlobalAnnouncement'">: {{ log.info.announcement.title }}</span>
+			<span v-else-if="log.type === 'createUserAnnouncement'">: @{{ log.info.userUsername }}{{ log.info.userHost ? '@' +
+				log.info.userHost : '' }}</span>
+			<span v-else-if="log.type === 'updateUserAnnouncement'">: @{{ log.info.userUsername }}{{ log.info.userHost ? '@' +
+				log.info.userHost : '' }}</span>
+			<span v-else-if="log.type === 'deleteUserAnnouncement'">: @{{ log.info.userUsername }}{{ log.info.userHost ? '@' +
+				log.info.userHost : '' }}</span>
+			<span v-else-if="log.type === 'deleteNote'">: @{{ log.info.noteUserUsername }}{{ log.info.noteUserHost ? '@' +
+				log.info.noteUserHost : '' }}</span>
+			<span v-else-if="log.type === 'updateNote'">: @{{ log.info.noteUserUsername }}{{ log.info.noteUserHost ? '@' +
+				log.info.noteUserHost : '' }}</span>
+			<span v-else-if="log.type === 'deleteDriveFile'">: @{{ log.info.fileUserUsername }}{{ log.info.fileUserHost ? '@'
+				+ log.info.fileUserHost : '' }}</span>
+			<span v-else-if="log.type === 'createAvatarDecoration'">: {{ log.info.avatarDecoration.name }}</span>
+			<span v-else-if="log.type === 'updateAvatarDecoration'">: {{ log.info.before.name }}</span>
+			<span v-else-if="log.type === 'deleteAvatarDecoration'">: {{ log.info.avatarDecoration.name }}</span>
+			<span v-else-if="log.type === 'createSystemWebhook'">: {{ log.info.webhook.name }}</span>
+			<span v-else-if="log.type === 'updateSystemWebhook'">: {{ log.info.before.name }}</span>
+			<span v-else-if="log.type === 'deleteSystemWebhook'">: {{ log.info.webhook.name }}</span>
+			<span v-else-if="log.type === 'createAbuseReportNotificationRecipient'">: {{ log.info.recipient.name }}</span>
+			<span v-else-if="log.type === 'updateAbuseReportNotificationRecipient'">: {{ log.info.before.name }}</span>
+			<span v-else-if="log.type === 'deleteAbuseReportNotificationRecipient'">: {{ log.info.recipient.name }}</span>
+			<span v-else-if="log.type === 'deleteAccount'">: @{{ log.info.userUsername }}{{ log.info.userHost ? '@' +
+				log.info.userHost : '' }}</span>
+			<span v-else-if="log.type === 'deletePage'">: @{{ log.info.pageUserUsername }}</span>
+			<span v-else-if="log.type === 'deleteFlash'">: @{{ log.info.flashUserUsername }}</span>
+			<span v-else-if="log.type === 'deleteGalleryPost'">: @{{ log.info.postUserUsername }}</span>
+		</template>
+		<template #icon>
+			<MkAvatar :user="log.user" :class="$style.avatar" />
+		</template>
+		<template #suffix>
+			<MkTime :time="log.createdAt" />
+		</template>
+
+		<div>
+			<div style="display: flex; gap: var(--margin); flex-wrap: wrap;">
+				<div style="flex: 1;">{{ i18n.ts.moderator }}: <MkA :to="`/admin/user/${log.userId}`" class="_link">@{{
+						log.user?.username }}</MkA>
+				</div>
+				<div style="flex: 1;">{{ i18n.ts.dateAndTime }}:
+					<MkTime :time="log.createdAt" mode="detail" />
+				</div>
+			</div>
+
+			<template v-if="log.type === 'updateServerSettings'">
+				<div :class="$style.diff">
+					<CodeDiff :context="5" :hideHeader="true" :oldString="JSON5.stringify(log.info.before, null, '\t')"
+						:newString="JSON5.stringify(log.info.after, null, '\t')" language="javascript" maxHeight="300px" />
+				</div>
+			</template>
+			<template v-else-if="log.type === 'updateUserNote'">
+				<div>{{ i18n.ts.user }}: {{ log.info.userId }}</div>
+				<div :class="$style.diff">
+					<CodeDiff :context="5" :hideHeader="true" :oldString="log.info.before ?? ''" :newString="log.info.after ?? ''"
+						maxHeight="300px" />
+				</div>
+			</template>
+			<template v-else-if="log.type === 'suspend'">
+				<div>{{ i18n.ts.user }}: <MkA :to="`/admin/user/${log.info.userId}`" class="_link">@{{ log.info.userUsername
+						}}{{ log.info.userHost ? '@' + log.info.userHost : '' }}</MkA>
+				</div>
+			</template>
+			<template v-else-if="log.type === 'unsuspend'">
+				<div>{{ i18n.ts.user }}: <MkA :to="`/admin/user/${log.info.userId}`" class="_link">@{{ log.info.userUsername
+						}}{{ log.info.userHost ? '@' + log.info.userHost : '' }}</MkA>
+				</div>
+			</template>
+			<template v-else-if="log.type === 'updateRole'">
+				<div :class="$style.diff">
+					<CodeDiff :context="5" :hideHeader="true" :oldString="JSON5.stringify(log.info.before, null, '\t')"
+						:newString="JSON5.stringify(log.info.after, null, '\t')" language="javascript" maxHeight="300px" />
+				</div>
+			</template>
+			<template v-else-if="log.type === 'assignRole'">
+				<div>{{ i18n.ts.user }}: {{ log.info.userId }}</div>
+				<div>{{ i18n.ts.role }}: {{ log.info.roleName }} [{{ log.info.roleId }}]</div>
+			</template>
+			<template v-else-if="log.type === 'unassignRole'">
+				<div>{{ i18n.ts.user }}: {{ log.info.userId }}</div>
+				<div>{{ i18n.ts.role }}: {{ log.info.roleName }} [{{ log.info.roleId }}]</div>
+			</template>
+			<template v-else-if="log.type === 'updateCustomEmoji'">
+				<div>{{ i18n.ts.emoji }}: {{ log.info.emojiId }}</div>
+				<div :class="$style.diff">
+					<CodeDiff :context="5" :hideHeader="true" :oldString="JSON5.stringify(log.info.before, null, '\t')"
+						:newString="JSON5.stringify(log.info.after, null, '\t')" language="javascript" maxHeight="300px" />
+				</div>
+			</template>
+			<template v-else-if="log.type === 'updateAd'">
+				<div :class="$style.diff">
+					<CodeDiff :context="5" :hideHeader="true" :oldString="JSON5.stringify(log.info.before, null, '\t')"
+						:newString="JSON5.stringify(log.info.after, null, '\t')" language="javascript" maxHeight="300px" />
+				</div>
+			</template>
+			<template v-else-if="log.type === 'updateGlobalAnnouncement'">
+				<div :class="$style.diff">
+					<CodeDiff :context="5" :hideHeader="true" :oldString="JSON5.stringify(log.info.before, null, '\t')"
+						:newString="JSON5.stringify(log.info.after, null, '\t')" language="javascript" maxHeight="300px" />
+				</div>
+			</template>
+			<template v-else-if="log.type === 'updateUserAnnouncement'">
+				<div :class="$style.diff">
+					<CodeDiff :context="5" :hideHeader="true" :oldString="JSON5.stringify(log.info.before, null, '\t')"
+						:newString="JSON5.stringify(log.info.after, null, '\t')" language="javascript" maxHeight="300px" />
+				</div>
+			</template>
+			<template v-else-if="log.type === 'updateAvatarDecoration'">
+				<div :class="$style.diff">
+					<CodeDiff :context="5" :hideHeader="true" :oldString="JSON5.stringify(log.info.before, null, '\t')"
+						:newString="JSON5.stringify(log.info.after, null, '\t')" language="javascript" maxHeight="300px" />
+				</div>
+			</template>
+			<template v-else-if="log.type === 'updateRemoteInstanceNote'">
+				<div :class="$style.diff">
+					<CodeDiff :context="5" :hideHeader="true" :oldString="log.info.before ?? ''" :newString="log.info.after ?? ''"
+						maxHeight="300px" />
+				</div>
+			</template>
+			<template v-else-if="log.type === 'updateSystemWebhook'">
+				<div :class="$style.diff">
+					<CodeDiff :context="5" :hideHeader="true" :oldString="JSON5.stringify(log.info.before, null, '\t')"
+						:newString="JSON5.stringify(log.info.after, null, '\t')" language="javascript" maxHeight="300px" />
+				</div>
+			</template>
+			<template v-else-if="log.type === 'updateAbuseReportNotificationRecipient'">
+				<div :class="$style.diff">
+					<CodeDiff :context="5" :hideHeader="true" :oldString="JSON5.stringify(log.info.before, null, '\t')"
+						:newString="JSON5.stringify(log.info.after, null, '\t')" language="javascript" maxHeight="300px" />
+				</div>
+			</template>
+
+			<details>
+				<summary>raw</summary>
+				<pre>{{ JSON5.stringify(log, null, '\t') }}</pre>
+			</details>
 		</div>
-
-		<template v-if="log.type === 'updateServerSettings'">
-			<div :class="$style.diff">
-				<CodeDiff :context="5" :hideHeader="true" :oldString="JSON5.stringify(log.info.before, null, '\t')" :newString="JSON5.stringify(log.info.after, null, '\t')" language="javascript" maxHeight="300px"/>
-			</div>
-		</template>
-		<template v-else-if="log.type === 'updateUserNote'">
-			<div>{{ i18n.ts.user }}: {{ log.info.userId }}</div>
-			<div :class="$style.diff">
-				<CodeDiff :context="5" :hideHeader="true" :oldString="log.info.before ?? ''" :newString="log.info.after ?? ''" maxHeight="300px"/>
-			</div>
-		</template>
-		<template v-else-if="log.type === 'suspend'">
-			<div>{{ i18n.ts.user }}: <MkA :to="`/admin/user/${log.info.userId}`" class="_link">@{{ log.info.userUsername }}{{ log.info.userHost ? '@' + log.info.userHost : '' }}</MkA></div>
-		</template>
-		<template v-else-if="log.type === 'unsuspend'">
-			<div>{{ i18n.ts.user }}: <MkA :to="`/admin/user/${log.info.userId}`" class="_link">@{{ log.info.userUsername }}{{ log.info.userHost ? '@' + log.info.userHost : '' }}</MkA></div>
-		</template>
-		<template v-else-if="log.type === 'updateRole'">
-			<div :class="$style.diff">
-				<CodeDiff :context="5" :hideHeader="true" :oldString="JSON5.stringify(log.info.before, null, '\t')" :newString="JSON5.stringify(log.info.after, null, '\t')" language="javascript" maxHeight="300px"/>
-			</div>
-		</template>
-		<template v-else-if="log.type === 'assignRole'">
-			<div>{{ i18n.ts.user }}: {{ log.info.userId }}</div>
-			<div>{{ i18n.ts.role }}: {{ log.info.roleName }} [{{ log.info.roleId }}]</div>
-		</template>
-		<template v-else-if="log.type === 'unassignRole'">
-			<div>{{ i18n.ts.user }}: {{ log.info.userId }}</div>
-			<div>{{ i18n.ts.role }}: {{ log.info.roleName }} [{{ log.info.roleId }}]</div>
-		</template>
-		<template v-else-if="log.type === 'updateCustomEmoji'">
-			<div>{{ i18n.ts.emoji }}: {{ log.info.emojiId }}</div>
-			<div :class="$style.diff">
-				<CodeDiff :context="5" :hideHeader="true" :oldString="JSON5.stringify(log.info.before, null, '\t')" :newString="JSON5.stringify(log.info.after, null, '\t')" language="javascript" maxHeight="300px"/>
-			</div>
-		</template>
-		<template v-else-if="log.type === 'updateAd'">
-			<div :class="$style.diff">
-				<CodeDiff :context="5" :hideHeader="true" :oldString="JSON5.stringify(log.info.before, null, '\t')" :newString="JSON5.stringify(log.info.after, null, '\t')" language="javascript" maxHeight="300px"/>
-			</div>
-		</template>
-		<template v-else-if="log.type === 'updateGlobalAnnouncement'">
-			<div :class="$style.diff">
-				<CodeDiff :context="5" :hideHeader="true" :oldString="JSON5.stringify(log.info.before, null, '\t')" :newString="JSON5.stringify(log.info.after, null, '\t')" language="javascript" maxHeight="300px"/>
-			</div>
-		</template>
-		<template v-else-if="log.type === 'updateUserAnnouncement'">
-			<div :class="$style.diff">
-				<CodeDiff :context="5" :hideHeader="true" :oldString="JSON5.stringify(log.info.before, null, '\t')" :newString="JSON5.stringify(log.info.after, null, '\t')" language="javascript" maxHeight="300px"/>
-			</div>
-		</template>
-		<template v-else-if="log.type === 'updateAvatarDecoration'">
-			<div :class="$style.diff">
-				<CodeDiff :context="5" :hideHeader="true" :oldString="JSON5.stringify(log.info.before, null, '\t')" :newString="JSON5.stringify(log.info.after, null, '\t')" language="javascript" maxHeight="300px"/>
-			</div>
-		</template>
-		<template v-else-if="log.type === 'updateRemoteInstanceNote'">
-			<div :class="$style.diff">
-				<CodeDiff :context="5" :hideHeader="true" :oldString="log.info.before ?? ''" :newString="log.info.after ?? ''" maxHeight="300px"/>
-			</div>
-		</template>
-		<template v-else-if="log.type === 'updateSystemWebhook'">
-			<div :class="$style.diff">
-				<CodeDiff :context="5" :hideHeader="true" :oldString="JSON5.stringify(log.info.before, null, '\t')" :newString="JSON5.stringify(log.info.after, null, '\t')" language="javascript" maxHeight="300px"/>
-			</div>
-		</template>
-		<template v-else-if="log.type === 'updateAbuseReportNotificationRecipient'">
-			<div :class="$style.diff">
-				<CodeDiff :context="5" :hideHeader="true" :oldString="JSON5.stringify(log.info.before, null, '\t')" :newString="JSON5.stringify(log.info.after, null, '\t')" language="javascript" maxHeight="300px"/>
-			</div>
-		</template>
-
-		<details>
-			<summary>raw</summary>
-			<pre>{{ JSON5.stringify(log, null, '\t') }}</pre>
-		</details>
-	</div>
-</MkFolder>
+	</MkFolder>
 </template>
 
 <script lang="ts" setup>
