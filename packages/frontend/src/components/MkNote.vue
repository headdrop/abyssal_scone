<!--
SPDX-FileCopyrightText: syuilo and misskey-project
SPDX-License-Identifier: AGPL-3.0-only
-->

<template>
<div
	v-if="!hardMuted && muted === false"
	v-show="!isDeleted"
	ref="rootEl"
	v-hotkey="keymap"
	:class="[$style.root, { [$style.showActionsOnlyHover]: defaultStore.state.showNoteActionsOnlyHover }]"
	:tabindex="!isDeleted ? '-1' : undefined"
	@click="nav($event, notePage(note))"
>
	<MkNoteSub v-if="appearNote.reply && !renoteCollapsed" :note="appearNote.reply" :class="$style.replyTo"/>
	<div v-if="pinned" :class="$style.tip"><i class="ti ti-pin"></i> {{ i18n.ts.pinnedNote }}</div>
	<!--<div v-if="appearNote._prId_" class="tip"><i class="ti ti-speakerphone"></i> {{ i18n.ts.promotion }}<button class="_textButton hide" @click="readPromo()">{{ i18n.ts.hideThisNote }} <i class="ti ti-x"></i></button></div>-->
	<!--<div v-if="appearNote._featuredId_" class="tip"><i class="ti ti-bolt"></i> {{ i18n.ts.featured }}</div>-->
	<div v-if="isRenote" :class="$style.renote">
		<div v-if="note.channel" :class="$style.colorBar" :style="{ background: note.channel.color }"></div>
		<MkAvatar :class="$style.renoteAvatar" :user="note.user" link preview/>
		<i class="ti ti-repeat" style="margin-right: 4px;"></i>
		<I18n :src="i18n.ts.renotedBy" tag="span" :class="$style.renoteText">
			<template #user>
				<MkA v-user-preview="note.userId" :class="$style.renoteUserName" :to="userPage(note.user)" @click.stop>
					<MkUserName :user="note.user"/>
				</MkA>
			</template>
		</I18n>
		<div :class="$style.renoteInfo">
			<button ref="renoteTime" :class="$style.renoteTime" class="_button" @click="showRenoteMenu()">
				<i class="ti ti-dots" :class="$style.renoteMenu"></i>
				<MkTime :time="note.createdAt"/>
			</button>
			<span v-if="note.visibility !== 'public'" style="margin-left: 0.5em;" :title="i18n.ts._visibility[note.visibility]">
				<i v-if="note.visibility === 'home'" class="ti ti-home"></i>
				<i v-else-if="note.visibility === 'followers'" class="ti ti-lock"></i>
				<i v-else-if="note.visibility === 'specified'" ref="specified" class="ti ti-mail"></i>
			</span>
			<span v-if="note.localOnly" style="margin-left: 0.5em;" :title="i18n.ts._visibility['disableFederation']"><i class="ti ti-rocket-off"></i></span>
			<span v-if="note.channel" style="margin-left: 0.5em;" :title="note.channel.name"><i class="ti ti-device-tv"></i></span>
		</div>
	</div>
	<div v-if="renoteCollapsed" :class="$style.collapsedRenoteTarget">
		<MkAvatar :class="$style.collapsedRenoteTargetAvatar" :user="appearNote.user" link preview/>
		<Mfm :text="getNoteSummary(appearNote)" :plain="true" :nowrap="true" :author="appearNote.user" :nyaize="'respect'" :class="$style.collapsedRenoteTargetText" @click="renoteCollapsed = false"/>
	</div>
	<article v-else :class="$style.article" @contextmenu.stop="onContextmenu">
		<div v-if="appearNote.channel" :class="$style.colorBar" :style="{ background: appearNote.channel.color }"></div>
		<MkAvatar :class="$style.avatar" :user="appearNote.user" :link="!mock" :preview="!mock"/>
		<div :class="$style.main">
			<MkNoteHeader :note="appearNote" :mini="true" @click.stop/>
			<MkInstanceTicker v-if="showTicker" :instance="appearNote.user.instance"/>
			<div style="container-type: inline-size;">
				<p v-if="appearNote.cw != null" :class="$style.cw">
					<Mfm v-if="appearNote.cw != ''" style="margin-right: 8px;" :text="appearNote.cw" :author="appearNote.user" :nyaize="'respect'"/>
					<MkCwButton v-model="showContent" :text="appearNote.text" :renote="appearNote.renote" :files="appearNote.files" :poll="appearNote.poll" style="margin: 4px 0;" @click.stop/>
				</p>
				<div v-show="appearNote.cw == null || showContent" :class="[{ [$style.contentCollapsed]: collapsed }]">
					<div :class="$style.text">
						<span v-if="appearNote.isHidden" style="opacity: 0.5">({{ i18n.ts.private }})</span>
						<MkA v-if="appearNote.replyId" :class="$style.replyIcon" :to="`/notes/${appearNote.replyId}`"><i class="ti ti-arrow-back-up"></i></MkA>
						<Mfm
							v-if="appearNote.text"
							:parsedNodes="parsed"
							:text="appearNote.text"
							:author="appearNote.user"
							:nyaize="'respect'"
							:emojiUrls="appearNote.emojis"
							:enableEmojiMenu="true"
							:enableEmojiMenuReaction="true"
						/>
						<div v-if="translating || translation" :class="$style.translation">
							<MkLoading v-if="translating" mini/>
							<div v-else-if="translation">
								<b>{{ i18n.tsx.translatedFrom({ x: translation.sourceLang }) }}: </b>
								<Mfm :text="translation.text" :author="appearNote.user" :nyaize="'respect'" :emojiUrls="appearNote.emojis"/>
							</div>
						</div>
					</div>
<<<<<<< HEAD
					<div v-if="appearNote.files.length > 0" @click.stop>
						<MkMediaList :mediaList="appearNote.files"/>
					</div>
					<MkPoll v-if="appearNote.poll" :note="appearNote" :class="$style.poll" @click.stop/>
					<MkUrlPreview v-for="url in urls" :key="url" :url="url" :compact="true" :detail="false" :class="$style.urlPreview" @click.stop/>
=======
					<div v-if="appearNote.files && appearNote.files.length > 0">
						<MkMediaList :mediaList="appearNote.files"/>
					</div>
					<MkPoll v-if="appearNote.poll" :noteId="appearNote.id" :poll="appearNote.poll" :class="$style.poll"/>
					<MkUrlPreview v-for="url in urls" :key="url" :url="url" :compact="true" :detail="false" :class="$style.urlPreview"/>
>>>>>>> 78ff90f2
					<div v-if="appearNote.renote" :class="$style.quote"><MkNoteSimple :note="appearNote.renote" :class="$style.quoteNote"/></div>
					<button v-if="isLong && collapsed" :class="$style.collapsed" class="_button" @click.stop="collapsed = false">
						<span :class="$style.collapsedLabel">{{ i18n.ts.showMore }}</span>
					</button>
					<button v-else-if="isLong && !collapsed" :class="$style.showLess" class="_button" @click.stop="collapsed = true">
						<span :class="$style.showLessLabel">{{ i18n.ts.showLess }}</span>
					</button>
				</div>
				<MkA v-if="appearNote.channel && !inChannel" :class="$style.channel" :to="`/channels/${appearNote.channel.id}`" @click.stop><i class="ti ti-device-tv"></i> {{ appearNote.channel.name }}</MkA>
			</div>
			<MkReactionsViewer :note="appearNote" :maxNumber="16" @mockUpdateMyReaction="emitUpdReaction">
				<template #more>
					<div :class="$style.reactionOmitted">{{ i18n.ts.more }}</div>
				</template>
			</MkReactionsViewer>
			<footer :class="$style.footer">
				<button :class="$style.footerButton" class="_button" @click.stop.prevent="reply()">
					<i class="ti ti-arrow-back-up"></i>
					<p v-if="appearNote.repliesCount > 0" :class="$style.footerButtonCount">{{ appearNote.repliesCount }}</p>
				</button>
				<button
					v-if="canRenote"
					ref="renoteButton"
					:class="$style.footerButton"
					class="_button"
					@mousedown="renote()"
				>
					<i class="ti ti-repeat"></i>
					<p v-if="appearNote.renoteCount > 0" :class="$style.footerButtonCount">{{ appearNote.renoteCount }}</p>
				</button>
				<button v-else :class="$style.footerButton" class="_button" disabled>
					<i class="ti ti-ban"></i>
				</button>
				<button v-if="appearNote.myReaction == null" ref="reactButton" :class="$style.footerButton" class="_button" @mousedown="react()">
					<i v-if="appearNote.reactionAcceptance === 'likeOnly'" class="ti ti-heart"></i>
					<i v-else class="ti ti-plus"></i>
				</button>
				<button v-if="appearNote.myReaction != null" ref="reactButton" :class="$style.footerButton" class="_button" @click.stop="undoReact(appearNote)">
					<i class="ti ti-minus"></i>
				</button>
				<button v-if="defaultStore.state.showClipButtonInNoteFooter" ref="clipButton" :class="$style.footerButton" class="_button" @mousedown="clip()">
					<i class="ti ti-paperclip"></i>
				</button>
				<button ref="menuButton" :class="$style.footerButton" class="_button" @mousedown="showMenu()">
					<i class="ti ti-dots"></i>
				</button>
			</footer>
		</div>
	</article>
</div>
<div v-else-if="!hardMuted" :class="$style.muted" @click="muted = false">
	<I18n v-if="muted === 'sensitiveMute'" :src="i18n.ts.userSaysSomethingSensitive" tag="small">
		<template #name>
			<MkA v-user-preview="appearNote.userId" :to="userPage(appearNote.user)">
				<MkUserName :user="appearNote.user"/>
			</MkA>
		</template>
	</I18n>
	<I18n v-else :src="i18n.ts.userSaysSomething" tag="small">
		<template #name>
			<MkA v-user-preview="appearNote.userId" :to="userPage(appearNote.user)">
				<MkUserName :user="appearNote.user"/>
			</MkA>
		</template>
	</I18n>
</div>
<div v-else>
	<!--
		MkDateSeparatedList uses TransitionGroup which requires single element in the child elements
		so MkNote create empty div instead of no elements
	-->
</div>
</template>

<script lang="ts" setup>
import { computed, inject, onMounted, ref, shallowRef, Ref, watch, provide } from 'vue';
import * as mfm from 'mfm-js';
import * as Misskey from 'misskey-js';
import MkNoteSub from '@/components/MkNoteSub.vue';
import MkNoteHeader from '@/components/MkNoteHeader.vue';
import MkNoteSimple from '@/components/MkNoteSimple.vue';
import MkReactionsViewer from '@/components/MkReactionsViewer.vue';
import MkMediaList from '@/components/MkMediaList.vue';
import MkCwButton from '@/components/MkCwButton.vue';
import MkPoll from '@/components/MkPoll.vue';
import MkUsersTooltip from '@/components/MkUsersTooltip.vue';
import MkUrlPreview from '@/components/MkUrlPreview.vue';
import MkInstanceTicker from '@/components/MkInstanceTicker.vue';
import { pleaseLogin } from '@/scripts/please-login.js';
import { focusPrev, focusNext } from '@/scripts/focus.js';
import { checkWordMute } from '@/scripts/check-word-mute.js';
import { notePage } from '@/filters/note.js';
import { userPage } from '@/filters/user.js';
import * as os from '@/os.js';
import * as sound from '@/scripts/sound.js';
import { misskeyApi } from '@/scripts/misskey-api.js';
import { defaultStore, noteViewInterruptors } from '@/store.js';
import { reactionPicker } from '@/scripts/reaction-picker.js';
import { extractUrlFromMfm } from '@/scripts/extract-url-from-mfm.js';
import { $i } from '@/account.js';
import { i18n } from '@/i18n.js';
import { getAbuseNoteMenu, getCopyNoteLinkMenu, getNoteClipMenu, getNoteMenu, getRenoteMenu } from '@/scripts/get-note-menu.js';
import { useNoteCapture } from '@/scripts/use-note-capture.js';
import { deepClone } from '@/scripts/clone.js';
import { useTooltip } from '@/scripts/use-tooltip.js';
import { claimAchievement } from '@/scripts/achievements.js';
import { getNoteSummary } from '@/scripts/get-note-summary.js';
import { MenuItem } from '@/types/menu.js';
import MkRippleEffect from '@/components/MkRippleEffect.vue';
import { showMovedDialog } from '@/scripts/show-moved-dialog.js';
import { shouldCollapsed } from '@/scripts/collapsed.js';

const props = withDefaults(defineProps<{
	note: Misskey.entities.Note;
	pinned?: boolean;
	mock?: boolean;
	withHardMute?: boolean;
}>(), {
	mock: false,
});

provide('mock', props.mock);

const emit = defineEmits<{
	(ev: 'reaction', emoji: string): void;
	(ev: 'removeReaction', emoji: string): void;
}>();

const inTimeline = inject<boolean>('inTimeline', false);
const inChannel = inject('inChannel', null);
const currentClip = inject<Ref<Misskey.entities.Clip> | null>('currentClip', null);

const note = ref(deepClone(props.note));

// plugin
if (noteViewInterruptors.length > 0) {
	onMounted(async () => {
		let result: Misskey.entities.Note | null = deepClone(note.value);
		for (const interruptor of noteViewInterruptors) {
			try {
				result = await interruptor.handler(result!) as Misskey.entities.Note | null;
				if (result === null) {
					isDeleted.value = true;
					return;
				}
			} catch (err) {
				console.error(err);
			}
		}
		note.value = result as Misskey.entities.Note;
	});
}

const isRenote = (
	note.value.renote != null &&
	note.value.text == null &&
	note.value.cw == null &&
	note.value.fileIds && note.value.fileIds.length === 0 &&
	note.value.poll == null
);

const rootEl = shallowRef<HTMLElement>();
const menuButton = shallowRef<HTMLElement>();
const renoteButton = shallowRef<HTMLElement>();
const renoteTime = shallowRef<HTMLElement>();
const reactButton = shallowRef<HTMLElement>();
const clipButton = shallowRef<HTMLElement>();
const appearNote = computed(() => isRenote ? note.value.renote as Misskey.entities.Note : note.value);
const isMyRenote = $i && ($i.id === note.value.userId);
const showContent = ref(false);
const parsed = computed(() => appearNote.value.text ? mfm.parse(appearNote.value.text) : null);
const urls = computed(() => parsed.value ? extractUrlFromMfm(parsed.value).filter((url) => appearNote.value.renote?.url !== url && appearNote.value.renote?.uri !== url) : null);
const isLong = shouldCollapsed(appearNote.value, urls.value ?? []);
const collapsed = ref(appearNote.value.cw == null && isLong);
const isDeleted = ref(false);
const muted = ref(checkMute(appearNote.value, $i?.mutedWords));
const hardMuted = ref(props.withHardMute && checkMute(appearNote.value, $i?.hardMutedWords, true));
const translation = ref<Misskey.entities.NotesTranslateResponse | null>(null);
const translating = ref(false);
const showTicker = (defaultStore.state.instanceTicker === 'always') || (defaultStore.state.instanceTicker === 'remote' && appearNote.value.user.instance);
const canRenote = computed(() => ['public', 'home'].includes(appearNote.value.visibility) || (appearNote.value.visibility === 'followers' && appearNote.value.userId === $i?.id));
const renoteCollapsed = ref(
	defaultStore.state.collapseRenotes && isRenote && (
		($i && ($i.id === note.value.userId || $i.id === appearNote.value.userId)) || // `||` must be `||`! See https://github.com/misskey-dev/misskey/issues/13131
		(appearNote.value.myReaction != null)
	)
);

/* Overload FunctionにLintが対応していないのでコメントアウト
function checkMute(noteToCheck: Misskey.entities.Note, mutedWords: Array<string | string[]> | undefined | null, checkOnly: true): boolean;
function checkMute(noteToCheck: Misskey.entities.Note, mutedWords: Array<string | string[]> | undefined | null, checkOnly: false): boolean | 'sensitiveMute';
*/
function checkMute(noteToCheck: Misskey.entities.Note, mutedWords: Array<string | string[]> | undefined | null, checkOnly = false): boolean | 'sensitiveMute' {
	if (mutedWords == null) return false;

	if (checkWordMute(noteToCheck, $i, mutedWords)) return true;
	if (noteToCheck.reply && checkWordMute(noteToCheck.reply, $i, mutedWords)) return true;
	if (noteToCheck.renote && checkWordMute(noteToCheck.renote, $i, mutedWords)) return true;

	if (checkOnly) return false;

	if (inTimeline && !defaultStore.state.tl.filter.withSensitive && noteToCheck.files?.some((v) => v.isSensitive)) return 'sensitiveMute';
	return false;
}

const keymap = {
	'r': () => reply(true),
	'e|a|plus': () => react(true),
	'q': () => renote(true),
	'up|k|shift+tab': focusBefore,
	'down|j|tab': focusAfter,
	'esc': blur,
	'm|o': () => showMenu(true),
	's': () => showContent.value !== showContent.value,
};

provide('react', (reaction: string) => {
	misskeyApi('notes/reactions/create', {
		noteId: appearNote.value.id,
		reaction: reaction,
	});
});

if (props.mock) {
	watch(() => props.note, (to) => {
		note.value = deepClone(to);
	}, { deep: true });
} else {
	useNoteCapture({
		rootEl: rootEl,
		note: appearNote,
		pureNote: note,
		isDeletedRef: isDeleted,
	});
}

if (!props.mock) {
	useTooltip(renoteButton, async (showing) => {
		const renotes = await misskeyApi('notes/renotes', {
			noteId: appearNote.value.id,
			limit: 11,
		});

		const users = renotes.map(x => x.user);

		if (users.length < 1) return;

		os.popup(MkUsersTooltip, {
			showing,
			users,
			count: appearNote.value.renoteCount,
			targetElement: renoteButton.value,
		}, {}, 'closed');
	});
}

function renote(viaKeyboard = false) {
	pleaseLogin();
	showMovedDialog();

	const { menu } = getRenoteMenu({ note: note.value, renoteButton, mock: props.mock });
	os.popupMenu(menu, renoteButton.value, {
		viaKeyboard,
	});
}

function reply(viaKeyboard = false): void {
	pleaseLogin();
	if (props.mock) {
		return;
	}
	os.post({
		reply: appearNote.value,
		channel: appearNote.value.channel,
		animation: !viaKeyboard,
	}).then(() => {
		focus();
	});
}

function react(viaKeyboard = false): void {
	pleaseLogin();
	showMovedDialog();
	if (appearNote.value.reactionAcceptance === 'likeOnly') {
		sound.playMisskeySfx('reaction');

		if (props.mock) {
			return;
		}

		misskeyApi('notes/reactions/create', {
			noteId: appearNote.value.id,
			reaction: '❤️',
		});
		const el = reactButton.value;
		if (el) {
			const rect = el.getBoundingClientRect();
			const x = rect.left + (el.offsetWidth / 2);
			const y = rect.top + (el.offsetHeight / 2);
			os.popup(MkRippleEffect, { x, y }, {}, 'end');
		}
	} else {
		blur();
		reactionPicker.show(reactButton.value ?? null, note.value, reaction => {
			sound.playMisskeySfx('reaction');

			if (props.mock) {
				emit('reaction', reaction);
				return;
			}

			misskeyApi('notes/reactions/create', {
				noteId: appearNote.value.id,
				reaction: reaction,
			});
			if (appearNote.value.text && appearNote.value.text.length > 100 && (Date.now() - new Date(appearNote.value.createdAt).getTime() < 1000 * 3)) {
				claimAchievement('reactWithoutRead');
			}
		}, () => {
			focus();
		});
	}
}

function undoReact(targetNote: Misskey.entities.Note): void {
	const oldReaction = targetNote.myReaction;
	if (!oldReaction) return;

	if (props.mock) {
		emit('removeReaction', oldReaction);
		return;
	}

	misskeyApi('notes/reactions/delete', {
		noteId: targetNote.id,
	});
}

function onContextmenu(ev: MouseEvent): void {
	if (props.mock) {
		return;
	}

	const isLink = (el: HTMLElement): boolean => {
		if (el.tagName === 'A') return true;
		// 再生速度の選択などのために、Audio要素のコンテキストメニューはブラウザデフォルトとする。
		if (el.tagName === 'AUDIO') return true;
		if (el.parentElement) {
			return isLink(el.parentElement);
		}
		return false;
	};

	if (ev.target && isLink(ev.target as HTMLElement)) return;
	if (window.getSelection()?.toString() !== '') return;

	if (defaultStore.state.useReactionPickerForContextMenu) {
		ev.preventDefault();
		react();
	} else {
		const { menu, cleanup } = getNoteMenu({ note: note.value, translating, translation, isDeleted, currentClip: currentClip?.value });
		os.contextMenu(menu, ev).then(focus).finally(cleanup);
	}
}

function showMenu(viaKeyboard = false): void {
	if (props.mock) {
		return;
	}

	const { menu, cleanup } = getNoteMenu({ note: note.value, translating, translation, isDeleted, currentClip: currentClip?.value });
	os.popupMenu(menu, menuButton.value, {
		viaKeyboard,
	}).then(focus).finally(cleanup);
}

async function clip() {
	if (props.mock) {
		return;
	}

	os.popupMenu(await getNoteClipMenu({ note: note.value, isDeleted, currentClip: currentClip?.value }), clipButton.value).then(focus);
}

function showRenoteMenu(viaKeyboard = false): void {
	if (props.mock) {
		return;
	}

	function getUnrenote(): MenuItem {
		return {
			text: i18n.ts.unrenote,
			icon: 'ti ti-trash',
			danger: true,
			action: () => {
				misskeyApi('notes/delete', {
					noteId: note.value.id,
				});
				isDeleted.value = true;
			},
		};
	}

	if (isMyRenote) {
		pleaseLogin();
		os.popupMenu([
			getCopyNoteLinkMenu(note.value, i18n.ts.copyLinkRenote),
			{ type: 'divider' },
			getUnrenote(),
		], renoteTime.value, {
			viaKeyboard: viaKeyboard,
		});
	} else {
		os.popupMenu([
			getCopyNoteLinkMenu(note.value, i18n.ts.copyLinkRenote),
			{ type: 'divider' },
			getAbuseNoteMenu(note.value, i18n.ts.reportAbuseRenote),
			($i?.isModerator || $i?.isAdmin) ? getUnrenote() : undefined,
		], renoteTime.value, {
			viaKeyboard: viaKeyboard,
		});
	}
}

function focus() {
	rootEl.value?.focus();
}

function blur() {
	rootEl.value?.blur();
}

function focusBefore() {
	focusPrev(rootEl.value ?? null);
}

function focusAfter() {
	focusNext(rootEl.value ?? null);
}

function readPromo() {
	misskeyApi('promo/read', {
		noteId: appearNote.value.id,
	});
	isDeleted.value = true;
}

import { useRouter } from '@/router.js';

const router = useRouter();

function openWindow(to) {
	os.pageWindow(to);
}

function nav(ev: MouseEvent, to) {
	if (ev.shiftKey) {
		return openWindow(to);
	}

	router.push(to, ev.ctrlKey ? 'forcePage' : null);
}

function emitUpdReaction(emoji: string, delta: number) {
	if (delta < 0) {
		emit('removeReaction', emoji);
	} else if (delta > 0) {
		emit('reaction', emoji);
	}
}
</script>

<style lang="scss" module>
.root {
	position: relative;
	transition: box-shadow 0.1s ease;
	font-size: 1.05em;
	overflow: clip;
	contain: content;

	// これらの指定はパフォーマンス向上には有効だが、ノートの高さは一定でないため、
	// 下の方までスクロールすると上のノートの高さがここで決め打ちされたものに変化し、表示しているノートの位置が変わってしまう
	// ノートがマウントされたときに自身の高さを取得し contain-intrinsic-size を設定しなおせばほぼ解決できそうだが、
	// 今度はその処理自体がパフォーマンス低下の原因にならないか懸念される。また、被リアクションでも高さは変化するため、やはり多少のズレは生じる
	// 一度レンダリングされた要素はブラウザがよしなにサイズを覚えておいてくれるような実装になるまで待った方が良さそう(なるのか？)
	//content-visibility: auto;
  //contain-intrinsic-size: 0 128px;

	&:focus-visible,
	&:hover {
		outline: none;
		text-decoration: none;
		cursor: pointer;

		&:after {
			content: "";
			pointer-events: none;
			display: block;
			position: absolute;
			z-index: 10;
			top: 0;
			left: 0;
			right: 0;
			bottom: 0;
			margin: auto;
			width: calc(100% - 8px);
			height: calc(100% - 8px);
			border: dashed 1px var(--focus);
			border-radius: var(--radius);
			box-sizing: border-box;
		}
	}

	.footer {
		position: relative;
		z-index: 1;
	}

	&:hover > .article > .main > .footer > .footerButton {
		opacity: 1;
	}

	&.showActionsOnlyHover {
		.footer {
			visibility: hidden;
			position: absolute;
			top: 12px;
			right: 12px;
			padding: 0 4px;
			margin-bottom: 0 !important;
			background: var(--popup);
			border-radius: 8px;
			box-shadow: 0px 4px 32px var(--shadow);
		}

		.footerButton {
			font-size: 90%;

			&:not(:last-child) {
				margin-right: 0;
			}
		}
	}

	&.showActionsOnlyHover:hover {
		.footer {
			visibility: visible;
		}
	}
}

.tip {
	display: flex;
	align-items: center;
	padding: 16px 32px 8px 32px;
	line-height: 24px;
	font-size: 90%;
	white-space: pre;
	color: #d28a3f;
}

.tip + .article {
	padding-top: 8px;
}

.replyTo {
	opacity: 0.7;
	padding-bottom: 0;
}

.renote {
	position: relative;
	display: flex;
	align-items: center;
	padding: 16px 32px 8px 32px;
	line-height: 28px;
	white-space: pre;
	color: var(--renote);

	& + .article {
		padding-top: 8px;
	}

	> .colorBar {
		height: calc(100% - 6px);
	}
}

.renoteAvatar {
	flex-shrink: 0;
	display: inline-block;
	width: 28px;
	height: 28px;
	margin: 0 8px 0 0;
}

.renoteText {
	overflow: hidden;
	flex-shrink: 1;
	text-overflow: ellipsis;
	white-space: nowrap;
}

.renoteUserName {
	font-weight: bold;
}

.renoteInfo {
	margin-left: auto;
	font-size: 0.9em;
}

.renoteTime {
	flex-shrink: 0;
	color: inherit;
}

.renoteMenu {
	margin-right: 4px;
}

.collapsedRenoteTarget {
	display: flex;
	align-items: center;
	line-height: 28px;
	white-space: pre;
	padding: 0 32px 18px;
}

.collapsedRenoteTargetAvatar {
	flex-shrink: 0;
	display: inline-block;
	width: 28px;
	height: 28px;
	margin: 0 8px 0 0;
}

.collapsedRenoteTargetText {
	overflow: hidden;
	flex-shrink: 1;
	text-overflow: ellipsis;
	white-space: nowrap;
	font-size: 90%;
	opacity: 0.7;
	cursor: pointer;

	&:hover {
		text-decoration: underline;
	}
}

.article {
	position: relative;
	display: flex;
	padding: 28px 32px;
}

.colorBar {
	position: absolute;
	top: 8px;
	left: 8px;
	width: 5px;
	height: calc(100% - 16px);
	border-radius: 999px;
	pointer-events: none;
}

.avatar {
	flex-shrink: 0;
	display: block !important;
	margin: 0 14px 0 0;
	width: 58px;
	height: 58px;
	position: sticky !important;
	top: calc(22px + var(--stickyTop, 0px));
	left: 0;
}

.main {
	flex: 1;
	min-width: 0;
}

.cw {
	display: block;
	margin: 0;
	padding: 0;
	overflow-wrap: break-word;
}

.showLess {
	width: 100%;
	margin-top: 14px;
	position: sticky;
	bottom: calc(var(--stickyBottom, 0px) + 14px);
}

.showLessLabel {
	display: inline-block;
	background: var(--popup);
	padding: 6px 10px;
	font-size: 0.8em;
	border-radius: 999px;
	box-shadow: 0 2px 6px rgb(0 0 0 / 20%);
}

.contentCollapsed {
	position: relative;
	max-height: 9em;
	overflow: clip;
}

.collapsed {
	display: block;
	position: absolute;
	bottom: 0;
	left: 0;
	z-index: 2;
	width: 100%;
	height: 64px;
	background: linear-gradient(0deg, var(--panel), var(--X15));

	&:hover > .collapsedLabel {
		background: var(--panelHighlight);
	}
}

.collapsedLabel {
	display: inline-block;
	background: var(--panel);
	padding: 6px 10px;
	font-size: 0.8em;
	border-radius: 999px;
	box-shadow: 0 2px 6px rgb(0 0 0 / 20%);
}

.text {
	overflow-wrap: break-word;
}

.replyIcon {
	color: var(--accent);
	margin-right: 0.5em;
}

.translation {
	border: solid 0.5px var(--divider);
	border-radius: var(--radius);
	padding: 12px;
	margin-top: 8px;
}

.urlPreview {
	margin-top: 8px;
}

.poll {
	font-size: 80%;
}

.quote {
	padding: 8px 0;
}

.quoteNote {
	padding: 16px;
	border: dashed 1px var(--renote);
	border-radius: 8px;
	overflow: clip;
}

.channel {
	opacity: 0.7;
	font-size: 80%;
}

.footer {
	margin-bottom: -14px;
}

.footerButton {
	margin: 0;
	padding: 8px;
	opacity: 0.7;

	&:not(:last-child) {
		margin-right: 28px;
	}

	&:hover {
		color: var(--fgHighlighted);
	}
}

.footerButtonCount {
	display: inline;
	margin: 0 0 0 8px;
	opacity: 0.7;
}

@container (max-width: 580px) {
	.root {
		font-size: 0.95em;
	}

	.renote {
		padding: 12px 26px 0 26px;
	}

	.article {
		padding: 24px 26px;
	}

	.avatar {
		width: 50px;
		height: 50px;
	}
}

@container (max-width: 500px) {
	.root {
		font-size: 0.9em;
	}

	.renote {
		padding: 10px 22px 0 22px;
	}

	.article {
		padding: 20px 22px;
	}

	.footer {
		margin-bottom: -8px;
	}
}

@container (max-width: 480px) {
	.renote {
		padding: 8px 16px 0 16px;
	}

	.tip {
		padding: 8px 16px 0 16px;
	}

	.collapsedRenoteTarget {
		padding: 0 16px 9px;
		margin-top: 4px;
	}

	.article {
		padding: 14px 16px;
	}
}

@container (max-width: 450px) {
	.avatar {
		margin: 0 10px 0 0;
		width: 46px;
		height: 46px;
		top: calc(14px + var(--stickyTop, 0px));
	}
}

@container (max-width: 400px) {
	.root:not(.showActionsOnlyHover) {
		.footerButton {
			&:not(:last-child) {
				margin-right: 18px;
			}
		}
	}
}

@container (max-width: 350px) {
	.root:not(.showActionsOnlyHover) {
		.footerButton {
			&:not(:last-child) {
				margin-right: 12px;
			}
		}
	}

	.colorBar {
		top: 6px;
		left: 6px;
		width: 4px;
		height: calc(100% - 12px);
	}
}

@container (max-width: 300px) {
	.avatar {
		width: 44px;
		height: 44px;
	}

	.root:not(.showActionsOnlyHover) {
		.footerButton {
			&:not(:last-child) {
				margin-right: 8px;
			}
		}
	}
}

@container (max-width: 250px) {
	.quoteNote {
		padding: 12px;
	}
}

.muted {
	padding: 8px;
	text-align: center;
	opacity: 0.7;
}

.reactionOmitted {
	display: inline-block;
	height: 32px;
	margin: 2px;
	padding: 0 6px;
	opacity: .8;
}
</style><|MERGE_RESOLUTION|>--- conflicted
+++ resolved
@@ -79,19 +79,11 @@
 							</div>
 						</div>
 					</div>
-<<<<<<< HEAD
-					<div v-if="appearNote.files.length > 0" @click.stop>
+					<div v-if="appearNote.files && appearNote.files.length > 0" @click.stop>
 						<MkMediaList :mediaList="appearNote.files"/>
 					</div>
-					<MkPoll v-if="appearNote.poll" :note="appearNote" :class="$style.poll" @click.stop/>
+					<MkPoll v-if="appearNote.poll" :noteId="appearNote.id" :poll="appearNote.poll" :class="$style.poll" @click.stop/>
 					<MkUrlPreview v-for="url in urls" :key="url" :url="url" :compact="true" :detail="false" :class="$style.urlPreview" @click.stop/>
-=======
-					<div v-if="appearNote.files && appearNote.files.length > 0">
-						<MkMediaList :mediaList="appearNote.files"/>
-					</div>
-					<MkPoll v-if="appearNote.poll" :noteId="appearNote.id" :poll="appearNote.poll" :class="$style.poll"/>
-					<MkUrlPreview v-for="url in urls" :key="url" :url="url" :compact="true" :detail="false" :class="$style.urlPreview"/>
->>>>>>> 78ff90f2
 					<div v-if="appearNote.renote" :class="$style.quote"><MkNoteSimple :note="appearNote.renote" :class="$style.quoteNote"/></div>
 					<button v-if="isLong && collapsed" :class="$style.collapsed" class="_button" @click.stop="collapsed = false">
 						<span :class="$style.collapsedLabel">{{ i18n.ts.showMore }}</span>
@@ -277,7 +269,7 @@
 	defaultStore.state.collapseRenotes && isRenote && (
 		($i && ($i.id === note.value.userId || $i.id === appearNote.value.userId)) || // `||` must be `||`! See https://github.com/misskey-dev/misskey/issues/13131
 		(appearNote.value.myReaction != null)
-	)
+	),
 );
 
 /* Overload FunctionにLintが対応していないのでコメントアウト
@@ -539,7 +531,7 @@
 	isDeleted.value = true;
 }
 
-import { useRouter } from '@/router.js';
+import { useRouter } from '@/router/supplier.js';
 
 const router = useRouter();
 
