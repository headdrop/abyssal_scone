--- conflicted
+++ resolved
@@ -9,12 +9,8 @@
 	v-show="!isDeleted"
 	ref="rootEl"
 	v-hotkey="keymap"
-<<<<<<< HEAD
 	v-intersection-observer="onIntersectionObserver"
-	:class="[$style.root, { [$style.showActionsOnlyHover]: defaultStore.state.showNoteActionsOnlyHover }]"
-=======
 	:class="[$style.root, { [$style.showActionsOnlyHover]: defaultStore.state.showNoteActionsOnlyHover, [$style.skipRender]: defaultStore.state.skipNoteRender }]"
->>>>>>> d2e8dc4f
 	:tabindex="isDeleted ? '-1' : '0'"
 	@click="nav($event, notePage(note))"
 >
@@ -131,15 +127,9 @@
 				<button v-else :class="$style.footerButton" class="_button" disabled>
 					<i class="ti ti-ban"></i>
 				</button>
-<<<<<<< HEAD
 				<button ref="reactButton" :class="$style.footerButton" class="_button" @click.stop="toggleReact()">
-					<i v-if="appearNote.reactionAcceptance === 'likeOnly' && appearNote.myReaction != null" class="ti ti-heart-filled" style="color: var(--love);"></i>
-					<i v-else-if="appearNote.myReaction != null" class="ti ti-minus" style="color: var(--accent);"></i>
-=======
-				<button ref="reactButton" :class="$style.footerButton" class="_button" @click="toggleReact()">
 					<i v-if="appearNote.reactionAcceptance === 'likeOnly' && appearNote.myReaction != null" class="ti ti-heart-filled" style="color: var(--MI_THEME-love);"></i>
 					<i v-else-if="appearNote.myReaction != null" class="ti ti-minus" style="color: var(--MI_THEME-accent);"></i>
->>>>>>> d2e8dc4f
 					<i v-else-if="appearNote.reactionAcceptance === 'likeOnly'" class="ti ti-heart"></i>
 					<i v-else class="ti ti-plus"></i>
 					<p v-if="(appearNote.reactionAcceptance === 'likeOnly' || defaultStore.state.showReactionsCount) && appearNote.reactionCount > 0" :class="$style.footerButtonCount">{{ number(appearNote.reactionCount) }}</p>
@@ -219,10 +209,7 @@
 import { getNoteSummary } from '@/scripts/get-note-summary.js';
 import MkRippleEffect from '@/components/MkRippleEffect.vue';
 import { showMovedDialog } from '@/scripts/show-moved-dialog.js';
-<<<<<<< HEAD
 import { miLocalStorage } from '@/local-storage.js';
-=======
->>>>>>> d2e8dc4f
 import { isEnabledUrlPreview } from '@/instance.js';
 import { type Keymap } from '@/scripts/hotkey.js';
 import { focusPrev, focusNext } from '@/scripts/focus.js';
@@ -673,20 +660,8 @@
 	overflow: clip;
 	contain: content;
 
-<<<<<<< HEAD
-	// これらの指定はパフォーマンス向上には有効だが、ノートの高さは一定でないため、
-	// 下の方までスクロールすると上のノートの高さがここで決め打ちされたものに変化し、表示しているノートの位置が変わってしまう
-	// ノートがマウントされたときに自身の高さを取得し contain-intrinsic-size を設定しなおせばほぼ解決できそうだが、
-	// 今度はその処理自体がパフォーマンス低下の原因にならないか懸念される。また、被リアクションでも高さは変化するため、やはり多少のズレは生じる
-	// 一度レンダリングされた要素はブラウザがよしなにサイズを覚えておいてくれるような実装になるまで待った方が良さそう(なるのか？)
-	//content-visibility: auto;
-	//contain-intrinsic-size: 0 128px;
-
 	&:focus-visible,
 	&:hover {
-=======
-	&:focus-visible {
->>>>>>> d2e8dc4f
 		outline: none;
 		text-decoration: none;
 		cursor: pointer;
