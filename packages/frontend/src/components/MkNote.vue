<!--
SPDX-FileCopyrightText: syuilo and other misskey contributors
SPDX-License-Identifier: AGPL-3.0-only
-->

<template>
<div
	v-if="!hardMuted && !muted"
	v-show="!isDeleted"
	ref="el"
	v-hotkey="keymap"
	:class="[$style.root, { [$style.showActionsOnlyHover]: defaultStore.state.showNoteActionsOnlyHover }]"
	:tabindex="!isDeleted ? '-1' : undefined"
	@click="nav($event, notePage(note))"
>
	<MkNoteSub v-if="appearNote.reply && !renoteCollapsed" :note="appearNote.reply" :class="$style.replyTo"/>
	<div v-if="pinned" :class="$style.tip"><i class="ti ti-pin"></i> {{ i18n.ts.pinnedNote }}</div>
	<!--<div v-if="appearNote._prId_" class="tip"><i class="ti ti-speakerphone"></i> {{ i18n.ts.promotion }}<button class="_textButton hide" @click="readPromo()">{{ i18n.ts.hideThisNote }} <i class="ti ti-x"></i></button></div>-->
	<!--<div v-if="appearNote._featuredId_" class="tip"><i class="ti ti-bolt"></i> {{ i18n.ts.featured }}</div>-->
	<div v-if="isRenote" :class="$style.renote">
		<div v-if="note.channel" :class="$style.colorBar" :style="{ background: note.channel.color }"></div>
		<MkAvatar :class="$style.renoteAvatar" :user="note.user" link preview/>
		<i class="ti ti-repeat" style="margin-right: 4px;"></i>
		<I18n :src="i18n.ts.renotedBy" tag="span" :class="$style.renoteText">
			<template #user>
				<MkA v-user-preview="note.userId" :class="$style.renoteUserName" :to="userPage(note.user)" @click.stop>
					<MkUserName :user="note.user"/>
				</MkA>
			</template>
		</I18n>
		<div :class="$style.renoteInfo">
			<button ref="renoteTime" :class="$style.renoteTime" class="_button" @click="showRenoteMenu()">
				<i class="ti ti-dots" :class="$style.renoteMenu"></i>
				<MkTime :time="note.createdAt"/>
			</button>
			<span v-if="note.visibility !== 'public'" style="margin-left: 0.5em;" :title="i18n.ts._visibility[note.visibility]">
				<i v-if="note.visibility === 'home'" class="ti ti-home"></i>
				<i v-else-if="note.visibility === 'followers'" class="ti ti-lock"></i>
				<i v-else-if="note.visibility === 'specified'" ref="specified" class="ti ti-mail"></i>
			</span>
			<span v-if="note.localOnly" style="margin-left: 0.5em;" :title="i18n.ts._visibility['disableFederation']"><i class="ti ti-rocket-off"></i></span>
			<span v-if="note.channel" style="margin-left: 0.5em;" :title="note.channel.name"><i class="ti ti-device-tv"></i></span>
		</div>
	</div>
	<div v-if="renoteCollapsed" :class="$style.collapsedRenoteTarget">
		<MkAvatar :class="$style.collapsedRenoteTargetAvatar" :user="appearNote.user" link preview/>
		<Mfm :text="getNoteSummary(appearNote)" :plain="true" :nowrap="true" :author="appearNote.user" :nyaize="'respect'" :class="$style.collapsedRenoteTargetText" @click="renoteCollapsed = false"/>
	</div>
	<article v-else :class="$style.article" @contextmenu.stop="onContextmenu">
		<div v-if="appearNote.channel" :class="$style.colorBar" :style="{ background: appearNote.channel.color }"></div>
		<MkAvatar :class="$style.avatar" :user="appearNote.user" :link="!mock" :preview="!mock"/>
		<div :class="$style.main">
			<MkNoteHeader :note="appearNote" :mini="true" @click.stop/>
			<MkInstanceTicker v-if="showTicker" :instance="appearNote.user.instance"/>
			<div style="container-type: inline-size;">
				<p v-if="appearNote.cw != null" :class="$style.cw">
					<Mfm v-if="appearNote.cw != ''" style="margin-right: 8px;" :text="appearNote.cw" :author="appearNote.user" :nyaize="'respect'"/>
<<<<<<< HEAD
					<MkCwButton v-model="showContent" :note="appearNote" style="margin: 4px 0;" @click.stop/>
=======
					<MkCwButton v-model="showContent" :text="appearNote.text" :renote="appearNote.renote" :files="appearNote.files" :poll="appearNote.poll" style="margin: 4px 0;"/>
>>>>>>> 9c5559a5
				</p>
				<div v-show="appearNote.cw == null || showContent" :class="[{ [$style.contentCollapsed]: collapsed }]">
					<div :class="$style.text">
						<span v-if="appearNote.isHidden" style="opacity: 0.5">({{ i18n.ts.private }})</span>
						<MkA v-if="appearNote.replyId" :class="$style.replyIcon" :to="`/notes/${appearNote.replyId}`"><i class="ti ti-arrow-back-up"></i></MkA>
						<Mfm
							v-if="appearNote.text"
							:parsedNodes="parsed"
							:text="appearNote.text"
							:author="appearNote.user"
							:nyaize="'respect'"
							:emojiUrls="appearNote.emojis"
							:enableEmojiMenu="true"
							:enableEmojiMenuReaction="true"
						/>
						<div v-if="translating || translation" :class="$style.translation">
							<MkLoading v-if="translating" mini/>
							<div v-else>
								<b>{{ i18n.t('translatedFrom', { x: translation.sourceLang }) }}: </b>
								<Mfm :text="translation.text" :author="appearNote.user" :nyaize="'respect'" :emojiUrls="appearNote.emojis"/>
							</div>
						</div>
					</div>
					<div v-if="appearNote.files.length > 0" @click.stop>
						<MkMediaList :mediaList="appearNote.files"/>
					</div>
					<MkPoll v-if="appearNote.poll" :note="appearNote" :class="$style.poll" @click.stop/>
					<MkUrlPreview v-for="url in urls" :key="url" :url="url" :compact="true" :detail="false" :class="$style.urlPreview" @click.stop/>
					<div v-if="appearNote.renote" :class="$style.quote"><MkNoteSimple :note="appearNote.renote" :class="$style.quoteNote"/></div>
					<button v-if="isLong && collapsed" :class="$style.collapsed" class="_button" @click.stop="collapsed = false">
						<span :class="$style.collapsedLabel">{{ i18n.ts.showMore }}</span>
					</button>
					<button v-else-if="isLong && !collapsed" :class="$style.showLess" class="_button" @click.stop="collapsed = true">
						<span :class="$style.showLessLabel">{{ i18n.ts.showLess }}</span>
					</button>
				</div>
				<MkA v-if="appearNote.channel && !inChannel" :class="$style.channel" :to="`/channels/${appearNote.channel.id}`" @click.stop><i class="ti ti-device-tv"></i> {{ appearNote.channel.name }}</MkA>
			</div>
			<MkReactionsViewer :note="appearNote" :maxNumber="16" @mockUpdateMyReaction="emitUpdReaction">
				<template #more>
					<div :class="$style.reactionOmitted">{{ i18n.ts.more }}</div>
				</template>
			</MkReactionsViewer>
			<footer :class="$style.footer">
				<button :class="$style.footerButton" class="_button" @click.stop.prevent="reply()">
					<i class="ti ti-arrow-back-up"></i>
					<p v-if="appearNote.repliesCount > 0" :class="$style.footerButtonCount">{{ appearNote.repliesCount }}</p>
				</button>
				<button
					v-if="canRenote"
					ref="renoteButton"
					:class="$style.footerButton"
					class="_button"
					@mousedown="renote()"
				>
					<i class="ti ti-repeat"></i>
					<p v-if="appearNote.renoteCount > 0" :class="$style.footerButtonCount">{{ appearNote.renoteCount }}</p>
				</button>
				<button v-else :class="$style.footerButton" class="_button" disabled>
					<i class="ti ti-ban"></i>
				</button>
				<button v-if="appearNote.myReaction == null" ref="reactButton" :class="$style.footerButton" class="_button" @mousedown="react()">
					<i v-if="appearNote.reactionAcceptance === 'likeOnly'" class="ti ti-heart"></i>
					<i v-else class="ti ti-plus"></i>
				</button>
				<button v-if="appearNote.myReaction != null" ref="reactButton" :class="$style.footerButton" class="_button" @click.stop="undoReact(appearNote)">
					<i class="ti ti-minus"></i>
				</button>
				<button v-if="defaultStore.state.showClipButtonInNoteFooter" ref="clipButton" :class="$style.footerButton" class="_button" @mousedown="clip()">
					<i class="ti ti-paperclip"></i>
				</button>
				<button ref="menuButton" :class="$style.footerButton" class="_button" @mousedown="menu()">
					<i class="ti ti-dots"></i>
				</button>
			</footer>
		</div>
	</article>
</div>
<div v-else-if="!hardMuted" :class="$style.muted" @click="muted = false">
	<I18n :src="i18n.ts.userSaysSomething" tag="small">
		<template #name>
			<MkA v-user-preview="appearNote.userId" :to="userPage(appearNote.user)">
				<MkUserName :user="appearNote.user"/>
			</MkA>
		</template>
	</I18n>
</div>
<div v-else>
	<!--
		MkDateSeparatedList uses TransitionGroup which requires single element in the child elements
		so MkNote create empty div instead of no elements
	-->
</div>
</template>

<script lang="ts" setup>
import { computed, inject, onMounted, ref, shallowRef, Ref, watch, provide } from 'vue';
import * as mfm from 'mfm-js';
import * as Misskey from 'misskey-js';
import MkNoteSub from '@/components/MkNoteSub.vue';
import MkNoteHeader from '@/components/MkNoteHeader.vue';
import MkNoteSimple from '@/components/MkNoteSimple.vue';
import MkReactionsViewer from '@/components/MkReactionsViewer.vue';
import MkMediaList from '@/components/MkMediaList.vue';
import MkCwButton from '@/components/MkCwButton.vue';
import MkPoll from '@/components/MkPoll.vue';
import MkUsersTooltip from '@/components/MkUsersTooltip.vue';
import MkUrlPreview from '@/components/MkUrlPreview.vue';
import MkInstanceTicker from '@/components/MkInstanceTicker.vue';
import { pleaseLogin } from '@/scripts/please-login.js';
import { focusPrev, focusNext } from '@/scripts/focus.js';
import { checkWordMute } from '@/scripts/check-word-mute.js';
import { notePage } from '@/filters/note.js';
import { userPage } from '@/filters/user.js';
import * as os from '@/os.js';
import * as sound from '@/scripts/sound.js';
import { defaultStore, noteViewInterruptors } from '@/store.js';
import { reactionPicker } from '@/scripts/reaction-picker.js';
import { extractUrlFromMfm } from '@/scripts/extract-url-from-mfm.js';
import { $i } from '@/account.js';
import { i18n } from '@/i18n.js';
import { getAbuseNoteMenu, getCopyNoteLinkMenu, getNoteClipMenu, getNoteMenu, getRenoteMenu } from '@/scripts/get-note-menu.js';
import { useNoteCapture } from '@/scripts/use-note-capture.js';
import { deepClone } from '@/scripts/clone.js';
import { useTooltip } from '@/scripts/use-tooltip.js';
import { claimAchievement } from '@/scripts/achievements.js';
import { getNoteSummary } from '@/scripts/get-note-summary.js';
import { MenuItem } from '@/types/menu.js';
import MkRippleEffect from '@/components/MkRippleEffect.vue';
import { showMovedDialog } from '@/scripts/show-moved-dialog.js';
import { shouldCollapsed } from '@/scripts/collapsed.js';

const props = withDefaults(defineProps<{
	note: Misskey.entities.Note;
	pinned?: boolean;
	mock?: boolean;
	withHardMute?: boolean;
}>(), {
	mock: false,
});

provide('mock', props.mock);

const emit = defineEmits<{
	(ev: 'reaction', emoji: string): void;
	(ev: 'removeReaction', emoji: string): void;
}>();

const inChannel = inject('inChannel', null);
const currentClip = inject<Ref<Misskey.entities.Clip> | null>('currentClip', null);

const note = ref(deepClone(props.note));

// plugin
if (noteViewInterruptors.length > 0) {
	onMounted(async () => {
		let result: Misskey.entities.Note | null = deepClone(note.value);
		for (const interruptor of noteViewInterruptors) {
			try {
				result = await interruptor.handler(result);
				if (result === null) {
					isDeleted.value = true;
					return;
				}
			} catch (err) {
				console.error(err);
			}
		}
		note.value = result;
	});
}

const isRenote = (
	note.value.renote != null &&
	note.value.text == null &&
	note.value.cw == null &&
	note.value.fileIds.length === 0 &&
	note.value.poll == null
);

const el = shallowRef<HTMLElement>();
const menuButton = shallowRef<HTMLElement>();
const renoteButton = shallowRef<HTMLElement>();
const renoteTime = shallowRef<HTMLElement>();
const reactButton = shallowRef<HTMLElement>();
const clipButton = shallowRef<HTMLElement>();
const appearNote = computed(() => isRenote ? note.value.renote as Misskey.entities.Note : note.value);
const isMyRenote = $i && ($i.id === note.value.userId);
const showContent = ref(false);
const parsed = computed(() => appearNote.value.text ? mfm.parse(appearNote.value.text) : null);
const urls = computed(() => parsed.value ? extractUrlFromMfm(parsed.value) : null);
const isLong = shouldCollapsed(appearNote.value, urls.value ?? []);
const collapsed = ref(appearNote.value.cw == null && isLong);
const isDeleted = ref(false);
const muted = ref(checkMute(appearNote.value, $i?.mutedWords));
const hardMuted = ref(props.withHardMute && checkMute(appearNote.value, $i?.hardMutedWords));
const translation = ref<Misskey.entities.NotesTranslateResponse | null>(null);
const translating = ref(false);
const showTicker = (defaultStore.state.instanceTicker === 'always') || (defaultStore.state.instanceTicker === 'remote' && appearNote.value.user.instance);
const canRenote = computed(() => ['public', 'home'].includes(appearNote.value.visibility) || (appearNote.value.visibility === 'followers' && appearNote.value.userId === $i.id));
const renoteCollapsed = ref(defaultStore.state.collapseRenotes && isRenote && (($i && ($i.id === note.value.userId || $i.id === appearNote.value.userId)) || (appearNote.value.myReaction != null)));

function checkMute(note: Misskey.entities.Note, mutedWords: Array<string | string[]> | undefined | null): boolean {
	if (mutedWords == null) return false;

	if (checkWordMute(note, $i, mutedWords)) return true;
	if (note.reply && checkWordMute(note.reply, $i, mutedWords)) return true;
	if (note.renote && checkWordMute(note.renote, $i, mutedWords)) return true;
	return false;
}

const keymap = {
	'r': () => reply(true),
	'e|a|plus': () => react(true),
	'q': () => renoteButton.value.renote(true),
	'up|k|shift+tab': focusBefore,
	'down|j|tab': focusAfter,
	'esc': blur,
	'm|o': () => menu(true),
	's': () => showContent.value !== showContent.value,
};

provide('react', (reaction: string) => {
	os.api('notes/reactions/create', {
		noteId: appearNote.value.id,
		reaction: reaction,
	});
});

if (props.mock) {
	watch(() => props.note, (to) => {
		note.value = deepClone(to);
	}, { deep: true });
} else {
	useNoteCapture({
		rootEl: el,
		note: appearNote,
		pureNote: note,
		isDeletedRef: isDeleted,
	});
}

if (!props.mock) {
	useTooltip(renoteButton, async (showing) => {
		const renotes = await os.api('notes/renotes', {
			noteId: appearNote.value.id,
			limit: 11,
		});

		const users = renotes.map(x => x.user);

		if (users.length < 1) return;

		os.popup(MkUsersTooltip, {
			showing,
			users,
			count: appearNote.value.renoteCount,
			targetElement: renoteButton.value,
		}, {}, 'closed');
	});
}

function renote(viaKeyboard = false) {
	pleaseLogin();
	showMovedDialog();

	const { menu } = getRenoteMenu({ note: note.value, renoteButton, mock: props.mock });
	os.popupMenu(menu, renoteButton.value, {
		viaKeyboard,
	});
}

function reply(viaKeyboard = false): void {
	pleaseLogin();
	if (props.mock) {
		return;
	}
	os.post({
		reply: appearNote.value,
		channel: appearNote.value.channel,
		animation: !viaKeyboard,
	}, () => {
		focus();
	});
}

function react(viaKeyboard = false): void {
	pleaseLogin();
	showMovedDialog();
	if (appearNote.value.reactionAcceptance === 'likeOnly') {
		sound.play('reaction');

		if (props.mock) {
			return;
		}

		os.api('notes/reactions/create', {
			noteId: appearNote.value.id,
			reaction: '❤️',
		});
		const el = reactButton.value as HTMLElement | null | undefined;
		if (el) {
			const rect = el.getBoundingClientRect();
			const x = rect.left + (el.offsetWidth / 2);
			const y = rect.top + (el.offsetHeight / 2);
			os.popup(MkRippleEffect, { x, y }, {}, 'end');
		}
	} else {
		blur();
		reactionPicker.show(reactButton.value, reaction => {
			sound.play('reaction');

			if (props.mock) {
				emit('reaction', reaction);
				return;
			}

			os.api('notes/reactions/create', {
				noteId: appearNote.value.id,
				reaction: reaction,
			});
			if (appearNote.value.text && appearNote.value.text.length > 100 && (Date.now() - new Date(appearNote.value.createdAt).getTime() < 1000 * 3)) {
				claimAchievement('reactWithoutRead');
			}
		}, () => {
			focus();
		});
	}
}

function undoReact(note): void {
	const oldReaction = note.myReaction;
	if (!oldReaction) return;

	if (props.mock) {
		emit('removeReaction', oldReaction);
		return;
	}

	os.api('notes/reactions/delete', {
		noteId: note.id,
	});
}

function onContextmenu(ev: MouseEvent): void {
	if (props.mock) {
		return;
	}

	const isLink = (el: HTMLElement) => {
		if (el.tagName === 'A') return true;
		// 再生速度の選択などのために、Audio要素のコンテキストメニューはブラウザデフォルトとする。
		if (el.tagName === 'AUDIO') return true;
		if (el.parentElement) {
			return isLink(el.parentElement);
		}
	};
	if (isLink(ev.target)) return;
	if (window.getSelection().toString() !== '') return;

	if (defaultStore.state.useReactionPickerForContextMenu) {
		ev.preventDefault();
		react();
	} else {
		const { menu, cleanup } = getNoteMenu({ note: note.value, translating, translation, menuButton, isDeleted, currentClip: currentClip?.value });
		os.contextMenu(menu, ev).then(focus).finally(cleanup);
	}
}

function menu(viaKeyboard = false): void {
	if (props.mock) {
		return;
	}

	const { menu, cleanup } = getNoteMenu({ note: note.value, translating, translation, menuButton, isDeleted, currentClip: currentClip?.value });
	os.popupMenu(menu, menuButton.value, {
		viaKeyboard,
	}).then(focus).finally(cleanup);
}

async function clip() {
	if (props.mock) {
		return;
	}

	os.popupMenu(await getNoteClipMenu({ note: note.value, isDeleted, currentClip: currentClip?.value }), clipButton.value).then(focus);
}

function showRenoteMenu(viaKeyboard = false): void {
	if (props.mock) {
		return;
	}

	function getUnrenote(): MenuItem {
		return {
			text: i18n.ts.unrenote,
			icon: 'ti ti-trash',
			danger: true,
			action: () => {
				os.api('notes/delete', {
					noteId: note.value.id,
				});
				isDeleted.value = true;
			},
		};
	}

	if (isMyRenote) {
		pleaseLogin();
		os.popupMenu([
			getCopyNoteLinkMenu(note.value, i18n.ts.copyLinkRenote),
			{ type: 'divider' },
			getUnrenote(),
		], renoteTime.value, {
			viaKeyboard: viaKeyboard,
		});
	} else {
		os.popupMenu([
			getCopyNoteLinkMenu(note.value, i18n.ts.copyLinkRenote),
			{ type: 'divider' },
			getAbuseNoteMenu(note.value, i18n.ts.reportAbuseRenote),
			$i.isModerator || $i.isAdmin ? getUnrenote() : undefined,
		], renoteTime.value, {
			viaKeyboard: viaKeyboard,
		});
	}
}

function focus() {
	el.value.focus();
}

function blur() {
	el.value.blur();
}

function focusBefore() {
	focusPrev(el.value);
}

function focusAfter() {
	focusNext(el.value);
}

function readPromo() {
	os.api('promo/read', {
		noteId: appearNote.value.id,
	});
	isDeleted.value = true;
}

import { useRouter } from '@/router.js';

const router = useRouter();

function openWindow(to) {
	os.pageWindow(to);
}

function nav(ev: MouseEvent, to) {
	if (ev.shiftKey) {
		return openWindow(to);
	}

	router.push(to, ev.ctrlKey ? 'forcePage' : null);
}

function emitUpdReaction(emoji: string, delta: number) {
	if (delta < 0) {
		emit('removeReaction', emoji);
	} else if (delta > 0) {
		emit('reaction', emoji);
	}
}
</script>

<style lang="scss" module>
.root {
	position: relative;
	transition: box-shadow 0.1s ease;
	font-size: 1.05em;
	overflow: clip;
	contain: content;

	// これらの指定はパフォーマンス向上には有効だが、ノートの高さは一定でないため、
	// 下の方までスクロールすると上のノートの高さがここで決め打ちされたものに変化し、表示しているノートの位置が変わってしまう
	// ノートがマウントされたときに自身の高さを取得し contain-intrinsic-size を設定しなおせばほぼ解決できそうだが、
	// 今度はその処理自体がパフォーマンス低下の原因にならないか懸念される。また、被リアクションでも高さは変化するため、やはり多少のズレは生じる
	// 一度レンダリングされた要素はブラウザがよしなにサイズを覚えておいてくれるような実装になるまで待った方が良さそう(なるのか？)
	//content-visibility: auto;
  //contain-intrinsic-size: 0 128px;

	&:focus-visible,
	&:hover {
		outline: none;
		text-decoration: none;
		cursor: pointer;

		&:after {
			content: "";
			pointer-events: none;
			display: block;
			position: absolute;
			z-index: 10;
			top: 0;
			left: 0;
			right: 0;
			bottom: 0;
			margin: auto;
			width: calc(100% - 8px);
			height: calc(100% - 8px);
			border: dashed 1px var(--focus);
			border-radius: var(--radius);
			box-sizing: border-box;
		}
	}

	.footer {
		position: relative;
		z-index: 1;
	}

	&:hover > .article > .main > .footer > .footerButton {
		opacity: 1;
	}

	&.showActionsOnlyHover {
		.footer {
			visibility: hidden;
			position: absolute;
			top: 12px;
			right: 12px;
			padding: 0 4px;
			margin-bottom: 0 !important;
			background: var(--popup);
			border-radius: 8px;
			box-shadow: 0px 4px 32px var(--shadow);
		}

		.footerButton {
			font-size: 90%;

			&:not(:last-child) {
				margin-right: 0;
			}
		}
	}

	&.showActionsOnlyHover:hover {
		.footer {
			visibility: visible;
		}
	}
}

.tip {
	display: flex;
	align-items: center;
	padding: 16px 32px 8px 32px;
	line-height: 24px;
	font-size: 90%;
	white-space: pre;
	color: #d28a3f;
}

.tip + .article {
	padding-top: 8px;
}

.replyTo {
	opacity: 0.7;
	padding-bottom: 0;
}

.renote {
	position: relative;
	display: flex;
	align-items: center;
	padding: 16px 32px 8px 32px;
	line-height: 28px;
	white-space: pre;
	color: var(--renote);

	& + .article {
		padding-top: 8px;
	}

	> .colorBar {
		height: calc(100% - 6px);
	}
}

.renoteAvatar {
	flex-shrink: 0;
	display: inline-block;
	width: 28px;
	height: 28px;
	margin: 0 8px 0 0;
}

.renoteText {
	overflow: hidden;
	flex-shrink: 1;
	text-overflow: ellipsis;
	white-space: nowrap;
}

.renoteUserName {
	font-weight: bold;
}

.renoteInfo {
	margin-left: auto;
	font-size: 0.9em;
}

.renoteTime {
	flex-shrink: 0;
	color: inherit;
}

.renoteMenu {
	margin-right: 4px;
}

.collapsedRenoteTarget {
	display: flex;
	align-items: center;
	line-height: 28px;
	white-space: pre;
	padding: 0 32px 18px;
}

.collapsedRenoteTargetAvatar {
	flex-shrink: 0;
	display: inline-block;
	width: 28px;
	height: 28px;
	margin: 0 8px 0 0;
}

.collapsedRenoteTargetText {
	overflow: hidden;
	flex-shrink: 1;
	text-overflow: ellipsis;
	white-space: nowrap;
	font-size: 90%;
	opacity: 0.7;
	cursor: pointer;

	&:hover {
		text-decoration: underline;
	}
}

.article {
	position: relative;
	display: flex;
	padding: 28px 32px;
}

.colorBar {
	position: absolute;
	top: 8px;
	left: 8px;
	width: 5px;
	height: calc(100% - 16px);
	border-radius: 999px;
	pointer-events: none;
}

.avatar {
	flex-shrink: 0;
	display: block !important;
	margin: 0 14px 0 0;
	width: 58px;
	height: 58px;
	position: sticky !important;
	top: calc(22px + var(--stickyTop, 0px));
	left: 0;
}

.main {
	flex: 1;
	min-width: 0;
}

.cw {
	display: block;
	margin: 0;
	padding: 0;
	overflow-wrap: break-word;
}

.showLess {
	width: 100%;
	margin-top: 14px;
	position: sticky;
	bottom: calc(var(--stickyBottom, 0px) + 14px);
}

.showLessLabel {
	display: inline-block;
	background: var(--popup);
	padding: 6px 10px;
	font-size: 0.8em;
	border-radius: 999px;
	box-shadow: 0 2px 6px rgb(0 0 0 / 20%);
}

.contentCollapsed {
	position: relative;
	max-height: 9em;
	overflow: clip;
}

.collapsed {
	display: block;
	position: absolute;
	bottom: 0;
	left: 0;
	z-index: 2;
	width: 100%;
	height: 64px;
	background: linear-gradient(0deg, var(--panel), var(--X15));

	&:hover > .collapsedLabel {
		background: var(--panelHighlight);
	}
}

.collapsedLabel {
	display: inline-block;
	background: var(--panel);
	padding: 6px 10px;
	font-size: 0.8em;
	border-radius: 999px;
	box-shadow: 0 2px 6px rgb(0 0 0 / 20%);
}

.text {
	overflow-wrap: break-word;
}

.replyIcon {
	color: var(--accent);
	margin-right: 0.5em;
}

.translation {
	border: solid 0.5px var(--divider);
	border-radius: var(--radius);
	padding: 12px;
	margin-top: 8px;
}

.urlPreview {
	margin-top: 8px;
}

.poll {
	font-size: 80%;
}

.quote {
	padding: 8px 0;
}

.quoteNote {
	padding: 16px;
	border: dashed 1px var(--renote);
	border-radius: 8px;
	overflow: clip;
}

.channel {
	opacity: 0.7;
	font-size: 80%;
}

.footer {
	margin-bottom: -14px;
}

.footerButton {
	margin: 0;
	padding: 8px;
	opacity: 0.7;

	&:not(:last-child) {
		margin-right: 28px;
	}

	&:hover {
		color: var(--fgHighlighted);
	}
}

.footerButtonCount {
	display: inline;
	margin: 0 0 0 8px;
	opacity: 0.7;
}

@container (max-width: 580px) {
	.root {
		font-size: 0.95em;
	}

	.renote {
		padding: 12px 26px 0 26px;
	}

	.article {
		padding: 24px 26px;
	}

	.avatar {
		width: 50px;
		height: 50px;
	}
}

@container (max-width: 500px) {
	.root {
		font-size: 0.9em;
	}

	.renote {
		padding: 10px 22px 0 22px;
	}

	.article {
		padding: 20px 22px;
	}

	.footer {
		margin-bottom: -8px;
	}
}

@container (max-width: 480px) {
	.renote {
		padding: 8px 16px 0 16px;
	}

	.tip {
		padding: 8px 16px 0 16px;
	}

	.collapsedRenoteTarget {
		padding: 0 16px 9px;
		margin-top: 4px;
	}

	.article {
		padding: 14px 16px;
	}
}

@container (max-width: 450px) {
	.avatar {
		margin: 0 10px 0 0;
		width: 46px;
		height: 46px;
		top: calc(14px + var(--stickyTop, 0px));
	}
}

@container (max-width: 400px) {
	.root:not(.showActionsOnlyHover) {
		.footerButton {
			&:not(:last-child) {
				margin-right: 18px;
			}
		}
	}
}

@container (max-width: 350px) {
	.root:not(.showActionsOnlyHover) {
		.footerButton {
			&:not(:last-child) {
				margin-right: 12px;
			}
		}
	}

	.colorBar {
		top: 6px;
		left: 6px;
		width: 4px;
		height: calc(100% - 12px);
	}
}

@container (max-width: 300px) {
	.avatar {
		width: 44px;
		height: 44px;
	}

	.root:not(.showActionsOnlyHover) {
		.footerButton {
			&:not(:last-child) {
				margin-right: 8px;
			}
		}
	}
}

@container (max-width: 250px) {
	.quoteNote {
		padding: 12px;
	}
}

.muted {
	padding: 8px;
	text-align: center;
	opacity: 0.7;
}

.reactionOmitted {
	display: inline-block;
	height: 32px;
	margin: 2px;
	padding: 0 6px;
	opacity: .8;
}
</style><|MERGE_RESOLUTION|>--- conflicted
+++ resolved
@@ -55,11 +55,7 @@
 			<div style="container-type: inline-size;">
 				<p v-if="appearNote.cw != null" :class="$style.cw">
 					<Mfm v-if="appearNote.cw != ''" style="margin-right: 8px;" :text="appearNote.cw" :author="appearNote.user" :nyaize="'respect'"/>
-<<<<<<< HEAD
-					<MkCwButton v-model="showContent" :note="appearNote" style="margin: 4px 0;" @click.stop/>
-=======
-					<MkCwButton v-model="showContent" :text="appearNote.text" :renote="appearNote.renote" :files="appearNote.files" :poll="appearNote.poll" style="margin: 4px 0;"/>
->>>>>>> 9c5559a5
+					<MkCwButton v-model="showContent" :text="appearNote.text" :renote="appearNote.renote" :files="appearNote.files" :poll="appearNote.poll" style="margin: 4px 0;" @click.stop/>
 				</p>
 				<div v-show="appearNote.cw == null || showContent" :class="[{ [$style.contentCollapsed]: collapsed }]">
 					<div :class="$style.text">
