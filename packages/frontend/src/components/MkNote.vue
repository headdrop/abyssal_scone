<!--
SPDX-FileCopyrightText: syuilo and misskey-project
SPDX-License-Identifier: AGPL-3.0-only
-->

<template>
<div
	v-if="!hardMuted && muted === false"
	v-show="!isDeleted"
	ref="rootEl"
	v-hotkey="keymap"
	v-intersection-observer="onIntersectionObserver"
	:class="[$style.root, { [$style.showActionsOnlyHover]: defaultStore.state.showNoteActionsOnlyHover, [$style.skipRender]: defaultStore.state.skipNoteRender }]"
	:tabindex="isDeleted ? '-1' : '0'"
	@click="nav($event, notePage(note))"
>
	<MkNoteSub v-if="appearNote.reply && !renoteCollapsed" :note="appearNote.reply" :class="$style.replyTo"/>
	<div v-if="pinned" :class="$style.tip"><i class="ti ti-pin"></i> {{ i18n.ts.pinnedNote }}</div>
	<!--<div v-if="appearNote._prId_" class="tip"><i class="ti ti-speakerphone"></i> {{ i18n.ts.promotion }}<button class="_textButton hide" @click="readPromo()">{{ i18n.ts.hideThisNote }} <i class="ti ti-x"></i></button></div>-->
	<!--<div v-if="appearNote._featuredId_" class="tip"><i class="ti ti-bolt"></i> {{ i18n.ts.featured }}</div>-->
	<div v-if="isRenote" :class="$style.renote">
		<div v-if="note.channel" :class="$style.colorBar" :style="{ background: note.channel.color }"></div>
		<MkAvatar :class="$style.renoteAvatar" :user="note.user" link preview/>
		<i class="ti ti-repeat" style="margin-right: 4px;"></i>
		<I18n :src="i18n.ts.renotedBy" tag="span" :class="$style.renoteText">
			<template #user>
				<MkA v-user-preview="note.userId" :class="$style.renoteUserName" :to="userPage(note.user)" @click.stop>
					<MkUserName :user="note.user"/>
				</MkA>
			</template>
		</I18n>
		<div :class="$style.renoteInfo">
			<button ref="renoteTime" :class="$style.renoteTime" class="_button" @mousedown.prevent="showRenoteMenu()">
				<i class="ti ti-dots" :class="$style.renoteMenu"></i>
				<MkTime :time="note.createdAt"/>
			</button>
			<span v-if="note.visibility !== 'public'" style="margin-left: 0.5em;" :title="i18n.ts._visibility[note.visibility]">
				<i v-if="note.visibility === 'home'" class="ti ti-home"></i>
				<i v-else-if="note.visibility === 'followers'" class="ti ti-lock"></i>
				<i v-else-if="note.visibility === 'specified'" ref="specified" class="ti ti-mail"></i>
			</span>
			<span v-if="note.localOnly" style="margin-left: 0.5em;" :title="i18n.ts._visibility['disableFederation']"><i class="ti ti-rocket-off"></i></span>
			<span v-if="note.channel" style="margin-left: 0.5em;" :title="note.channel.name"><i class="ti ti-device-tv"></i></span>
		</div>
	</div>
	<div v-if="renoteCollapsed" :class="$style.collapsedRenoteTarget">
		<MkAvatar :class="$style.collapsedRenoteTargetAvatar" :user="appearNote.user" link preview/>
		<Mfm :text="getNoteSummary(appearNote)" :plain="true" :nowrap="true" :author="appearNote.user" :nyaize="'respect'" :class="$style.collapsedRenoteTargetText" @click="renoteCollapsed = false"/>
	</div>
	<article v-else :class="$style.article" @contextmenu.stop="onContextmenu">
		<div v-if="appearNote.channel" :class="$style.colorBar" :style="{ background: appearNote.channel.color }"></div>
		<MkAvatar :class="$style.avatar" :user="appearNote.user" :link="!mock" :preview="!mock"/>
		<div :class="$style.main">
<<<<<<< HEAD
			<MkNoteHeader :note="appearNote" :mini="true" @click.stop/>
			<MkInstanceTicker v-if="showTicker" :instance="appearNote.user.instance"/>
=======
			<MkNoteHeader :note="appearNote" :mini="true"/>
			<MkInstanceTicker v-if="showTicker" :host="appearNote.user.host" :instance="appearNote.user.instance"/>
>>>>>>> 87b9016d
			<div style="container-type: inline-size;">
				<p v-if="appearNote.cw != null" :class="$style.cw">
					<Mfm
						v-if="appearNote.cw != ''"
						:text="appearNote.cw"
						:author="appearNote.user"
						:nyaize="'respect'"
						:enableEmojiMenu="true"
						:enableEmojiMenuReaction="true"
					/>
					<MkCwButton v-model="showContent" :text="appearNote.text" :renote="appearNote.renote" :files="appearNote.files" :poll="appearNote.poll" style="margin: 4px 0;" @click.stop/>
				</p>
				<div v-show="appearNote.cw == null || showContent" :class="[{ [$style.contentCollapsed]: collapsed }]">
					<div :class="$style.text">
						<span v-if="appearNote.isHidden" style="opacity: 0.5">({{ i18n.ts.private }})</span>
						<MkA v-if="appearNote.replyId" :class="$style.replyIcon" :to="`/notes/${appearNote.replyId}`"><i class="ti ti-arrow-back-up"></i></MkA>
						<Mfm
							v-if="appearNote.text"
							:parsedNodes="parsed"
							:text="appearNote.text"
							:author="appearNote.user"
							:nyaize="'respect'"
							:emojiUrls="appearNote.emojis"
							:enableEmojiMenu="true"
							:enableEmojiMenuReaction="true"
						/>
						<div v-if="translating || translation" :class="$style.translation">
							<MkLoading v-if="translating" mini/>
							<div v-else-if="translation">
								<b>{{ i18n.tsx.translatedFrom({ x: translation.sourceLang }) }}: </b>
								<Mfm :text="translation.text" :author="appearNote.user" :nyaize="'respect'" :emojiUrls="appearNote.emojis"/>
							</div>
						</div>
					</div>
					<div v-if="appearNote.files && appearNote.files.length > 0" @click.stop>
						<MkMediaList ref="galleryEl" :mediaList="appearNote.files"/>
					</div>
<<<<<<< HEAD
					<MkPoll v-if="appearNote.poll" :noteId="appearNote.id" :poll="appearNote.poll" :class="$style.poll" @click.stop/>
=======
					<MkPoll v-if="appearNote.poll" :noteId="appearNote.id" :poll="appearNote.poll" :author="appearNote.user" :emojiUrls="appearNote.emojis" :class="$style.poll"/>
>>>>>>> 87b9016d
					<div v-if="isEnabledUrlPreview">
						<MkUrlPreview v-for="url in urls" :key="url" :url="url" :compact="true" :detail="false" :class="$style.urlPreview" @click.stop/>
					</div>
					<div v-if="appearNote.renote" :class="$style.quote"><MkNoteSimple :note="appearNote.renote" :class="$style.quoteNote" @click.stop/></div>
					<button v-if="isLong && collapsed" :class="$style.collapsed" class="_button" @click.stop="collapsed = false">
						<span :class="$style.collapsedLabel">{{ i18n.ts.showMore }}</span>
					</button>
					<button v-else-if="isLong && !collapsed" :class="$style.showLess" class="_button" @click.stop="collapsed = true">
						<span :class="$style.showLessLabel">{{ i18n.ts.showLess }}</span>
					</button>
				</div>
				<MkA v-if="appearNote.channel && !inChannel" :class="$style.channel" :to="`/channels/${appearNote.channel.id}`" @click.stop><i class="ti ti-device-tv"></i> {{ appearNote.channel.name }}</MkA>
			</div>
			<MkReactionsViewer v-if="appearNote.reactionAcceptance !== 'likeOnly'" :note="appearNote" :maxNumber="16" @mockUpdateMyReaction="emitUpdReaction">
				<template #more>
					<MkA :to="`/notes/${appearNote.id}/reactions`" :class="[$style.reactionOmitted]">{{ i18n.ts.more }}</MkA>
				</template>
			</MkReactionsViewer>
			<footer :class="$style.footer">
				<button :class="$style.footerButton" class="_button" @click.stop.prevent="reply()">
					<i class="ti ti-arrow-back-up"></i>
					<p v-if="appearNote.repliesCount > 0" :class="$style.footerButtonCount">{{ number(appearNote.repliesCount) }}</p>
				</button>
				<button
					v-if="canRenote"
					ref="renoteButton"
					:class="$style.footerButton"
					class="_button"
					@mousedown.prevent="renote()"
				>
					<i class="ti ti-repeat"></i>
					<p v-if="appearNote.renoteCount > 0" :class="$style.footerButtonCount">{{ number(appearNote.renoteCount) }}</p>
				</button>
				<button v-else :class="$style.footerButton" class="_button" disabled>
					<i class="ti ti-ban"></i>
				</button>
				<button ref="reactButton" :class="$style.footerButton" class="_button" @click.stop="toggleReact()">
					<i v-if="appearNote.reactionAcceptance === 'likeOnly' && appearNote.myReaction != null" class="ti ti-heart-filled" style="color: var(--MI_THEME-love);"></i>
					<i v-else-if="appearNote.myReaction != null" class="ti ti-minus" style="color: var(--MI_THEME-accent);"></i>
					<i v-else-if="appearNote.reactionAcceptance === 'likeOnly'" class="ti ti-heart"></i>
					<i v-else class="ti ti-plus"></i>
					<p v-if="(appearNote.reactionAcceptance === 'likeOnly' || defaultStore.state.showReactionsCount) && appearNote.reactionCount > 0" :class="$style.footerButtonCount">{{ number(appearNote.reactionCount) }}</p>
				</button>
				<button v-if="defaultStore.state.showClipButtonInNoteFooter" ref="clipButton" :class="$style.footerButton" class="_button" @mousedown.prevent="clip()">
					<i class="ti ti-paperclip"></i>
				</button>
				<button ref="menuButton" :class="$style.footerButton" class="_button" @mousedown.prevent="showMenu()">
					<i class="ti ti-dots"></i>
				</button>
			</footer>
		</div>
	</article>
</div>
<div v-else-if="!hardMuted" :class="$style.muted" @click="muted = false">
	<I18n v-if="muted === 'sensitiveMute'" :src="i18n.ts.userSaysSomethingSensitive" tag="small">
		<template #name>
			<MkA v-user-preview="appearNote.userId" :to="userPage(appearNote.user)">
				<MkUserName :user="appearNote.user"/>
			</MkA>
		</template>
	</I18n>
	<I18n v-else-if="showSoftWordMutedWord !== true" :src="i18n.ts.userSaysSomething" tag="small">
		<template #name>
			<MkA v-user-preview="appearNote.userId" :to="userPage(appearNote.user)">
				<MkUserName :user="appearNote.user"/>
			</MkA>
		</template>
	</I18n>
	<I18n v-else :src="i18n.ts.userSaysSomethingAbout" tag="small">
		<template #name>
			<MkA v-user-preview="appearNote.userId" :to="userPage(appearNote.user)">
				<MkUserName :user="appearNote.user"/>
			</MkA>
		</template>
		<template #word>
			{{ Array.isArray(muted) ? muted.map(words => Array.isArray(words) ? words.join() : words).slice(0, 3).join(' ') : muted }}
		</template>
	</I18n>
</div>
<div v-else>
	<!--
		MkDateSeparatedList uses TransitionGroup which requires single element in the child elements
		so MkNote create empty div instead of no elements
	-->
</div>
</template>

<script lang="ts" setup>
import { computed, inject, onMounted, ref, shallowRef, Ref, watch, provide } from 'vue';
import * as mfm from 'mfm-js';
import * as Misskey from 'misskey-js';
import { vIntersectionObserver } from '@vueuse/components';
import { isLink } from '@@/js/is-link.js';
import { shouldCollapsed } from '@@/js/collapsed.js';
import { host } from '@@/js/config.js';
import type { MenuItem } from '@/types/menu.js';
import MkNoteSub from '@/components/MkNoteSub.vue';
import MkNoteHeader from '@/components/MkNoteHeader.vue';
import MkNoteSimple from '@/components/MkNoteSimple.vue';
import MkReactionsViewer from '@/components/MkReactionsViewer.vue';
import MkReactionsViewerDetails from '@/components/MkReactionsViewer.details.vue';
import MkMediaList from '@/components/MkMediaList.vue';
import MkCwButton from '@/components/MkCwButton.vue';
import MkPoll from '@/components/MkPoll.vue';
import MkUsersTooltip from '@/components/MkUsersTooltip.vue';
import MkUrlPreview from '@/components/MkUrlPreview.vue';
import MkInstanceTicker from '@/components/MkInstanceTicker.vue';
import { pleaseLogin, type OpenOnRemoteOptions } from '@/scripts/please-login.js';
import { checkWordMute } from '@/scripts/check-word-mute.js';
import { notePage } from '@/filters/note.js';
import { userPage } from '@/filters/user.js';
import number from '@/filters/number.js';
import * as os from '@/os.js';
import * as sound from '@/scripts/sound.js';
import { misskeyApi, misskeyApiGet } from '@/scripts/misskey-api.js';
import { defaultStore, noteViewInterruptors } from '@/store.js';
import { reactionPicker } from '@/scripts/reaction-picker.js';
import { extractUrlFromMfm } from '@/scripts/extract-url-from-mfm.js';
import { $i } from '@/account.js';
import { i18n } from '@/i18n.js';
import { getAbuseNoteMenu, getCopyNoteLinkMenu, getNoteClipMenu, getNoteMenu, getRenoteMenu } from '@/scripts/get-note-menu.js';
import { useNoteCapture } from '@/scripts/use-note-capture.js';
import { deepClone } from '@/scripts/clone.js';
import { useTooltip } from '@/scripts/use-tooltip.js';
import { claimAchievement } from '@/scripts/achievements.js';
import { getNoteSummary } from '@/scripts/get-note-summary.js';
import MkRippleEffect from '@/components/MkRippleEffect.vue';
import { showMovedDialog } from '@/scripts/show-moved-dialog.js';
import { miLocalStorage } from '@/local-storage.js';
import { isEnabledUrlPreview } from '@/instance.js';
import { type Keymap } from '@/scripts/hotkey.js';
import { focusPrev, focusNext } from '@/scripts/focus.js';
import { getAppearNote } from '@/scripts/get-appear-note.js';

const props = withDefaults(defineProps<{
	note: Misskey.entities.Note;
	pinned?: boolean;
	mock?: boolean;
	withHardMute?: boolean;
	latestViewNoteId?: string;
}>(), {
	mock: false,
});

provide('mock', props.mock);

const emit = defineEmits<{
	(ev: 'reaction', emoji: string): void;
	(ev: 'removeReaction', emoji: string): void;
}>();

const inTimeline = inject<boolean>('inTimeline', false);
const tl_withSensitive = inject<Ref<boolean>>('tl_withSensitive', ref(true));
const inChannel = inject('inChannel', null);
const currentClip = inject<Ref<Misskey.entities.Clip> | null>('currentClip', null);

const note = ref(deepClone(props.note));

// plugin
if (noteViewInterruptors.length > 0) {
	onMounted(async () => {
		let result: Misskey.entities.Note | null = deepClone(note.value);
		for (const interruptor of noteViewInterruptors) {
			try {
				result = await interruptor.handler(result!) as Misskey.entities.Note | null;
				if (result === null) {
					isDeleted.value = true;
					return;
				}
			} catch (err) {
				console.error(err);
			}
		}
		note.value = result as Misskey.entities.Note;
	});
}

const isRenote = Misskey.note.isPureRenote(note.value);

const rootEl = shallowRef<HTMLElement>();
const menuButton = shallowRef<HTMLElement>();
const renoteButton = shallowRef<HTMLElement>();
const renoteTime = shallowRef<HTMLElement>();
const reactButton = shallowRef<HTMLElement>();
const clipButton = shallowRef<HTMLElement>();
const appearNote = computed(() => getAppearNote(note.value));
const galleryEl = shallowRef<InstanceType<typeof MkMediaList>>();
const isMyRenote = $i && ($i.id === note.value.userId);
const showContent = ref(false);
const parsed = computed(() => appearNote.value.text ? mfm.parse(appearNote.value.text) : null);
const urls = computed(() => parsed.value ? extractUrlFromMfm(parsed.value).filter((url) => appearNote.value.renote?.url !== url && appearNote.value.renote?.uri !== url) : null);
const isLong = shouldCollapsed(appearNote.value, urls.value ?? []);
const collapsed = ref(appearNote.value.cw == null && isLong);
const isDeleted = ref(false);
const muted = ref(checkMute(appearNote.value, $i?.mutedWords));
const hardMuted = ref(props.withHardMute && checkMute(appearNote.value, $i?.hardMutedWords, true));
const showSoftWordMutedWord = computed(() => defaultStore.state.showSoftWordMutedWord);
const translation = ref<Misskey.entities.NotesTranslateResponse | null>(null);
const translating = ref(false);
const showTicker = (defaultStore.state.instanceTicker === 'always') || (defaultStore.state.instanceTicker === 'remote' && appearNote.value.user.instance);
const canRenote = computed(() => ['public', 'home'].includes(appearNote.value.visibility) || (appearNote.value.visibility === 'followers' && appearNote.value.userId === $i?.id));
const renoteCollapsed = ref(
	defaultStore.state.collapseRenotes && isRenote && (
		($i && ($i.id === note.value.userId || $i.id === appearNote.value.userId)) || // `||` must be `||`! See https://github.com/misskey-dev/misskey/issues/13131
		(appearNote.value.myReaction != null)
	),
);
let debounceObserver = false;

if (defaultStore.state.rememberScrollLatestReadNote) {
	onMounted(async () => {
		if (rootEl.value && (props.latestViewNoteId === appearNote.value.id)) {
			rootEl.value.scrollIntoView();
		}
	});

	window.setTimeout(() => {debounceObserver = true;}, 1000);
}

function onIntersectionObserver([{ isIntersecting }]: IntersectionObserverEntry[]) {
	if (isIntersecting && (debounceObserver === true)) {
		if (!props.latestViewNoteId || (props.latestViewNoteId < note.value.id)) {
			miLocalStorage.setItem('latestViewNoteId', note.value.id);
		}
	}
}

const pleaseLoginContext = computed<OpenOnRemoteOptions>(() => ({
	type: 'lookup',
	url: `https://${host}/notes/${appearNote.value.id}`,
}));

/* Overload FunctionにLintが対応していないのでコメントアウト
function checkMute(noteToCheck: Misskey.entities.Note, mutedWords: Array<string | string[]> | undefined | null, checkOnly: true): boolean;
function checkMute(noteToCheck: Misskey.entities.Note, mutedWords: Array<string | string[]> | undefined | null, checkOnly: false): Array<string | string[]> | false | 'sensitiveMute';
*/
function checkMute(noteToCheck: Misskey.entities.Note, mutedWords: Array<string | string[]> | undefined | null, checkOnly = false): Array<string | string[]> | false | 'sensitiveMute' {
	if (mutedWords == null) return false;

	const result = checkWordMute(noteToCheck, $i, mutedWords);
	if (Array.isArray(result)) return result;

	const replyResult = noteToCheck.reply && checkWordMute(noteToCheck.reply, $i, mutedWords);
	if (Array.isArray(replyResult)) return replyResult;

	const renoteResult = noteToCheck.renote && checkWordMute(noteToCheck.renote, $i, mutedWords);
	if (Array.isArray(renoteResult)) return renoteResult;

	if (checkOnly) return false;

	if (inTimeline && tl_withSensitive.value === false && noteToCheck.files?.some((v) => v.isSensitive)) {
		return 'sensitiveMute';
	}

	return false;
}

const keymap = {
	'r': () => {
		if (renoteCollapsed.value) return;
		reply();
	},
	'e|a|plus': () => {
		if (renoteCollapsed.value) return;
		react();
	},
	'q': () => {
		if (renoteCollapsed.value) return;
		renote();
	},
	'm': () => {
		if (renoteCollapsed.value) return;
		showMenu();
	},
	'c': () => {
		if (renoteCollapsed.value) return;
		if (!defaultStore.state.showClipButtonInNoteFooter) return;
		clip();
	},
	'o': () => {
		if (renoteCollapsed.value) return;
		galleryEl.value?.openGallery();
	},
	'v|enter': () => {
		if (renoteCollapsed.value) {
			renoteCollapsed.value = false;
		} else if (appearNote.value.cw != null) {
			showContent.value = !showContent.value;
		} else if (isLong) {
			collapsed.value = !collapsed.value;
		}
	},
	'esc': {
		allowRepeat: true,
		callback: () => blur(),
	},
	'up|k|shift+tab': {
		allowRepeat: true,
		callback: () => focusBefore(),
	},
	'down|j|tab': {
		allowRepeat: true,
		callback: () => focusAfter(),
	},
} as const satisfies Keymap;

provide('react', (reaction: string) => {
	misskeyApi('notes/reactions/create', {
		noteId: appearNote.value.id,
		reaction: reaction,
	});
});

if (props.mock) {
	watch(() => props.note, (to) => {
		note.value = deepClone(to);
	}, { deep: true });
} else {
	useNoteCapture({
		rootEl: rootEl,
		note: appearNote,
		pureNote: note,
		isDeletedRef: isDeleted,
	});
}

if (!props.mock) {
	useTooltip(renoteButton, async (showing) => {
		const renotes = await misskeyApi('notes/renotes', {
			noteId: appearNote.value.id,
			limit: 11,
		});

		const users = renotes.map(x => x.user);

		if (users.length < 1) return;

		const { dispose } = os.popup(MkUsersTooltip, {
			showing,
			users,
			count: appearNote.value.renoteCount,
			targetElement: renoteButton.value,
		}, {
			closed: () => dispose(),
		});
	});

	if (appearNote.value.reactionAcceptance === 'likeOnly') {
		useTooltip(reactButton, async (showing) => {
			const reactions = await misskeyApiGet('notes/reactions', {
				noteId: appearNote.value.id,
				limit: 10,
				_cacheKey_: appearNote.value.reactionCount,
			});

			const users = reactions.map(x => x.user);

			if (users.length < 1) return;

			const { dispose } = os.popup(MkReactionsViewerDetails, {
				showing,
				reaction: '❤️',
				users,
				count: appearNote.value.reactionCount,
				targetElement: reactButton.value!,
			}, {
				closed: () => dispose(),
			});
		});
	}
}

function renote(viaKeyboard = false) {
	pleaseLogin({ openOnRemote: pleaseLoginContext.value });
	showMovedDialog();

	const { menu } = getRenoteMenu({ note: note.value, renoteButton, mock: props.mock });
	os.popupMenu(menu, renoteButton.value, {
		viaKeyboard,
	});
}

function reply(): void {
	pleaseLogin({ openOnRemote: pleaseLoginContext.value });
	if (props.mock) {
		return;
	}
	os.post({
		reply: appearNote.value,
		channel: appearNote.value.channel,
	}).then(() => {
		focus();
	});
}

function react(): void {
	pleaseLogin({ openOnRemote: pleaseLoginContext.value });
	showMovedDialog();
	if (appearNote.value.reactionAcceptance === 'likeOnly') {
		sound.playMisskeySfx('reaction');

		if (props.mock) {
			return;
		}

		misskeyApi('notes/reactions/create', {
			noteId: appearNote.value.id,
			reaction: '❤️',
		});
		const el = reactButton.value;
		if (el) {
			const rect = el.getBoundingClientRect();
			const x = rect.left + (el.offsetWidth / 2);
			const y = rect.top + (el.offsetHeight / 2);
			const { dispose } = os.popup(MkRippleEffect, { x, y }, {
				end: () => dispose(),
			});
		}
	} else {
		blur();
		reactionPicker.show(reactButton.value ?? null, note.value, reaction => {
			sound.playMisskeySfx('reaction');

			if (props.mock) {
				emit('reaction', reaction);
				return;
			}

			misskeyApi('notes/reactions/create', {
				noteId: appearNote.value.id,
				reaction: reaction,
			});
			if (appearNote.value.text && appearNote.value.text.length > 100 && (Date.now() - new Date(appearNote.value.createdAt).getTime() < 1000 * 3)) {
				claimAchievement('reactWithoutRead');
			}
		}, () => {
			focus();
		});
	}
}

function undoReact(targetNote: Misskey.entities.Note): void {
	const oldReaction = targetNote.myReaction;
	if (!oldReaction) return;

	if (props.mock) {
		emit('removeReaction', oldReaction);
		return;
	}

	misskeyApi('notes/reactions/delete', {
		noteId: targetNote.id,
	});
}

function toggleReact() {
	if (appearNote.value.myReaction == null) {
		react();
	} else {
		undoReact(appearNote.value);
	}
}

function onContextmenu(ev: MouseEvent): void {
	if (props.mock) {
		return;
	}

	if (ev.target && isLink(ev.target as HTMLElement)) return;
	if (window.getSelection()?.toString() !== '') return;

	if (defaultStore.state.useReactionPickerForContextMenu) {
		ev.preventDefault();
		react();
	} else {
		const { menu, cleanup } = getNoteMenu({ note: note.value, translating, translation, isDeleted, currentClip: currentClip?.value });
		os.contextMenu(menu, ev).then(focus).finally(cleanup);
	}
}

function showMenu(): void {
	if (props.mock) {
		return;
	}

	const { menu, cleanup } = getNoteMenu({ note: note.value, translating, translation, isDeleted, currentClip: currentClip?.value });
	os.popupMenu(menu, menuButton.value).then(focus).finally(cleanup);
}

async function clip(): Promise<void> {
	if (props.mock) {
		return;
	}

	os.popupMenu(await getNoteClipMenu({ note: note.value, isDeleted, currentClip: currentClip?.value }), clipButton.value).then(focus);
}

function showRenoteMenu(): void {
	if (props.mock) {
		return;
	}

	function getUnrenote(): MenuItem {
		return {
			text: i18n.ts.unrenote,
			icon: 'ti ti-trash',
			danger: true,
			action: () => {
				misskeyApi('notes/delete', {
					noteId: note.value.id,
				});
				isDeleted.value = true;
			},
		};
	}

	const renoteDetailsMenu: MenuItem = {
		type: 'link',
		text: i18n.ts.renoteDetails,
		icon: 'ti ti-info-circle',
		to: notePage(note.value),
	};

	if (isMyRenote) {
		pleaseLogin({ openOnRemote: pleaseLoginContext.value });
		os.popupMenu([
			renoteDetailsMenu,
			getCopyNoteLinkMenu(note.value, i18n.ts.copyLinkRenote),
			{ type: 'divider' },
			getUnrenote(),
		], renoteTime.value);
	} else {
		os.popupMenu([
			renoteDetailsMenu,
			getCopyNoteLinkMenu(note.value, i18n.ts.copyLinkRenote),
			{ type: 'divider' },
			getAbuseNoteMenu(note.value, i18n.ts.reportAbuseRenote),
			($i?.isModerator || $i?.isAdmin) ? getUnrenote() : undefined,
		], renoteTime.value);
	}
}

function focus() {
	rootEl.value?.focus();
}

function blur() {
	rootEl.value?.blur();
}

function focusBefore() {
	focusPrev(rootEl.value);
}

function focusAfter() {
	focusNext(rootEl.value);
}

function readPromo() {
	misskeyApi('promo/read', {
		noteId: appearNote.value.id,
	});
	isDeleted.value = true;
}

import { useRouter } from '@/router/supplier.js';

const router = useRouter();

function openWindow(to) {
	os.pageWindow(to);
}

function nav(ev: MouseEvent, to) {
	if (ev.shiftKey) {
		return openWindow(to);
	}

	router.push(to, ev.ctrlKey ? 'forcePage' : null);
}

function emitUpdReaction(emoji: string, delta: number) {
	if (delta < 0) {
		emit('removeReaction', emoji);
	} else if (delta > 0) {
		emit('reaction', emoji);
	}
}
</script>

<style lang="scss" module>
.root {
	position: relative;
	transition: box-shadow 0.1s ease;
	font-size: 1.05em;
	overflow: clip;
	contain: content;

	&:focus-visible,
	&:hover {
		outline: none;
		text-decoration: none;
		cursor: pointer;

		&::after {
			content: "";
			pointer-events: none;
			display: block;
			position: absolute;
			z-index: 10;
			top: 0;
			left: 0;
			right: 0;
			bottom: 0;
			margin: auto;
			width: calc(100% - 8px);
			height: calc(100% - 8px);
			border: dashed 2px var(--MI_THEME-focus);
			border-radius: var(--MI-radius);
			box-sizing: border-box;
		}
	}

	.footer {
		position: relative;
		z-index: 1;
	}

	&:hover > .article > .main > .footer > .footerButton {
		opacity: 1;
	}

	&.showActionsOnlyHover {
		.footer {
			visibility: hidden;
			position: absolute;
			top: 12px;
			right: 12px;
			padding: 0 4px;
			margin-bottom: 0 !important;
			background: var(--MI_THEME-popup);
			border-radius: 8px;
			box-shadow: 0px 4px 32px var(--MI_THEME-shadow);
		}

		.footerButton {
			font-size: 90%;

			&:not(:last-child) {
				margin-right: 0;
			}
		}
	}

	&.showActionsOnlyHover:hover {
		.footer {
			visibility: visible;
		}
	}
}

.skipRender {
	content-visibility: auto;
	contain-intrinsic-size: 0 150px;
}

.tip {
	display: flex;
	align-items: center;
	padding: 16px 32px 8px 32px;
	line-height: 24px;
	font-size: 90%;
	white-space: pre;
	color: #d28a3f;
}

.tip + .article {
	padding-top: 8px;
}

.replyTo {
	opacity: 0.7;
	padding-bottom: 0;
}

.renote {
	position: relative;
	display: flex;
	align-items: center;
	padding: 16px 32px 8px 32px;
	line-height: 28px;
	white-space: pre;
	color: var(--MI_THEME-renote);

	& + .article {
		padding-top: 8px;
	}

	> .colorBar {
		height: calc(100% - 6px);
	}
}

.renoteAvatar {
	flex-shrink: 0;
	display: inline-block;
	width: 28px;
	height: 28px;
	margin: 0 8px 0 0;
}

.renoteText {
	overflow: hidden;
	flex-shrink: 1;
	text-overflow: ellipsis;
	white-space: nowrap;
}

.renoteUserName {
	font-weight: bold;
}

.renoteInfo {
	margin-left: auto;
	font-size: 0.9em;
}

.renoteTime {
	flex-shrink: 0;
	color: inherit;
}

.renoteMenu {
	margin-right: 4px;
}

.collapsedRenoteTarget {
	display: flex;
	align-items: center;
	line-height: 28px;
	white-space: pre;
	padding: 0 32px 18px;
}

.collapsedRenoteTargetAvatar {
	flex-shrink: 0;
	display: inline-block;
	width: 28px;
	height: 28px;
	margin: 0 8px 0 0;
}

.collapsedRenoteTargetText {
	overflow: hidden;
	flex-shrink: 1;
	text-overflow: ellipsis;
	white-space: nowrap;
	font-size: 90%;
	opacity: 0.7;
	cursor: pointer;

	&:hover {
		text-decoration: underline;
	}
}

.article {
	position: relative;
	display: flex;
	padding: 28px 32px;
}

.colorBar {
	position: absolute;
	top: 8px;
	left: 8px;
	width: 5px;
	height: calc(100% - 16px);
	border-radius: 999px;
	pointer-events: none;
}

.avatar {
	flex-shrink: 0;
	display: block !important;
	margin: 0 14px 0 0;
	width: 58px;
	height: 58px;
	position: sticky !important;
	top: calc(22px + var(--MI-stickyTop, 0px));
	left: 0;
}

.main {
	flex: 1;
	min-width: 0;
}

.cw {
	display: block;
	margin: 0;
	padding: 0;
	overflow-wrap: break-word;
}

.showLess {
	width: 100%;
	margin-top: 14px;
	position: sticky;
	bottom: calc(var(--MI-stickyBottom, 0px) + 14px);
}

.showLessLabel {
	display: inline-block;
	background: var(--MI_THEME-popup);
	padding: 6px 10px;
	font-size: 0.8em;
	border-radius: 999px;
	box-shadow: 0 2px 6px rgb(0 0 0 / 20%);
}

.contentCollapsed {
	position: relative;
	max-height: 9em;
	overflow: clip;
}

.collapsed {
	display: block;
	position: absolute;
	bottom: 0;
	left: 0;
	z-index: 2;
	width: 100%;
	height: 64px;
	background: linear-gradient(0deg, var(--MI_THEME-panel), color(from var(--MI_THEME-panel) srgb r g b / 0));

	&:hover > .collapsedLabel {
		background: var(--MI_THEME-panelHighlight);
	}
}

.collapsedLabel {
	display: inline-block;
	background: var(--MI_THEME-panel);
	padding: 6px 10px;
	font-size: 0.8em;
	border-radius: 999px;
	box-shadow: 0 2px 6px rgb(0 0 0 / 20%);
}

.text {
	overflow-wrap: break-word;
}

.replyIcon {
	color: var(--MI_THEME-accent);
	margin-right: 0.5em;
}

.translation {
	border: solid 0.5px var(--MI_THEME-divider);
	border-radius: var(--MI-radius);
	padding: 12px;
	margin-top: 8px;
}

.urlPreview {
	margin-top: 8px;
}

.poll {
	font-size: 80%;
}

.quote {
	padding: 8px 0;
}

.quoteNote {
	padding: 16px;
	border: dashed 1px var(--MI_THEME-renote);
	border-radius: 8px;
	overflow: clip;
}

.channel {
	opacity: 0.7;
	font-size: 80%;
}

.footer {
	margin-bottom: -14px;
}

.footerButton {
	margin: 0;
	padding: 8px;
	opacity: 0.7;

	&:not(:last-child) {
		margin-right: 28px;
	}

	&:hover {
		color: var(--MI_THEME-fgHighlighted);
	}
}

.footerButtonCount {
	display: inline;
	margin: 0 0 0 8px;
	opacity: 0.7;
}

@container (max-width: 580px) {
	.root {
		font-size: 0.95em;
	}

	.renote {
		padding: 12px 26px 0 26px;
	}

	.article {
		padding: 24px 26px;
	}

	.avatar {
		width: 50px;
		height: 50px;
	}
}

@container (max-width: 500px) {
	.root {
		font-size: 0.9em;
	}

	.renote {
		padding: 10px 22px 0 22px;
	}

	.article {
		padding: 20px 22px;
	}

	.footer {
		margin-bottom: -8px;
	}
}

@container (max-width: 480px) {
	.renote {
		padding: 8px 16px 0 16px;
	}

	.tip {
		padding: 8px 16px 0 16px;
	}

	.collapsedRenoteTarget {
		padding: 0 16px 9px;
		margin-top: 4px;
	}

	.article {
		padding: 14px 16px;
	}
}

@container (max-width: 450px) {
	.avatar {
		margin: 0 10px 0 0;
		width: 46px;
		height: 46px;
		top: calc(14px + var(--MI-stickyTop, 0px));
	}
}

@container (max-width: 400px) {
	.root:not(.showActionsOnlyHover) {
		.footerButton {
			&:not(:last-child) {
				margin-right: 18px;
			}
		}
	}
}

@container (max-width: 350px) {
	.root:not(.showActionsOnlyHover) {
		.footerButton {
			&:not(:last-child) {
				margin-right: 12px;
			}
		}
	}

	.colorBar {
		top: 6px;
		left: 6px;
		width: 4px;
		height: calc(100% - 12px);
	}
}

@container (max-width: 300px) {
	.avatar {
		width: 44px;
		height: 44px;
	}

	.root:not(.showActionsOnlyHover) {
		.footerButton {
			&:not(:last-child) {
				margin-right: 8px;
			}
		}
	}
}

@container (max-width: 250px) {
	.quoteNote {
		padding: 12px;
	}
}

.muted {
	padding: 8px;
	text-align: center;
	opacity: 0.7;
}

.reactionOmitted {
	display: inline-block;
	margin-left: 8px;
	opacity: .8;
	font-size: 95%;
}
</style><|MERGE_RESOLUTION|>--- conflicted
+++ resolved
@@ -51,13 +51,8 @@
 		<div v-if="appearNote.channel" :class="$style.colorBar" :style="{ background: appearNote.channel.color }"></div>
 		<MkAvatar :class="$style.avatar" :user="appearNote.user" :link="!mock" :preview="!mock"/>
 		<div :class="$style.main">
-<<<<<<< HEAD
 			<MkNoteHeader :note="appearNote" :mini="true" @click.stop/>
-			<MkInstanceTicker v-if="showTicker" :instance="appearNote.user.instance"/>
-=======
-			<MkNoteHeader :note="appearNote" :mini="true"/>
 			<MkInstanceTicker v-if="showTicker" :host="appearNote.user.host" :instance="appearNote.user.instance"/>
->>>>>>> 87b9016d
 			<div style="container-type: inline-size;">
 				<p v-if="appearNote.cw != null" :class="$style.cw">
 					<Mfm
@@ -95,11 +90,7 @@
 					<div v-if="appearNote.files && appearNote.files.length > 0" @click.stop>
 						<MkMediaList ref="galleryEl" :mediaList="appearNote.files"/>
 					</div>
-<<<<<<< HEAD
-					<MkPoll v-if="appearNote.poll" :noteId="appearNote.id" :poll="appearNote.poll" :class="$style.poll" @click.stop/>
-=======
-					<MkPoll v-if="appearNote.poll" :noteId="appearNote.id" :poll="appearNote.poll" :author="appearNote.user" :emojiUrls="appearNote.emojis" :class="$style.poll"/>
->>>>>>> 87b9016d
+					<MkPoll v-if="appearNote.poll" :noteId="appearNote.id" :poll="appearNote.poll" :author="appearNote.user" :emojiUrls="appearNote.emojis" :class="$style.poll" @click.stop/>
 					<div v-if="isEnabledUrlPreview">
 						<MkUrlPreview v-for="url in urls" :key="url" :url="url" :compact="true" :detail="false" :class="$style.urlPreview" @click.stop/>
 					</div>
