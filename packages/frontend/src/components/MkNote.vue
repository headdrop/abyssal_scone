<!--
SPDX-FileCopyrightText: syuilo and other misskey contributors
SPDX-License-Identifier: AGPL-3.0-only
-->

<template>
<div
	v-if="!muted"
	v-show="!isDeleted"
	ref="el"
	v-hotkey="keymap"
	:class="[$style.root, { [$style.showActionsOnlyHover]: defaultStore.state.showNoteActionsOnlyHover }]"
	:tabindex="!isDeleted ? '-1' : undefined"
	@click="nav($event, notePage(note))"
>
	<MkNoteSub v-if="appearNote.reply && !renoteCollapsed" :note="appearNote.reply" :class="$style.replyTo"/>
	<div v-if="pinned" :class="$style.tip"><i class="ti ti-pin"></i> {{ i18n.ts.pinnedNote }}</div>
	<!--<div v-if="appearNote._prId_" class="tip"><i class="ti ti-speakerphone"></i> {{ i18n.ts.promotion }}<button class="_textButton hide" @click="readPromo()">{{ i18n.ts.hideThisNote }} <i class="ti ti-x"></i></button></div>-->
	<!--<div v-if="appearNote._featuredId_" class="tip"><i class="ti ti-bolt"></i> {{ i18n.ts.featured }}</div>-->
	<div v-if="isRenote" :class="$style.renote">
		<div v-if="note.channel" :class="$style.colorBar" :style="{ background: note.channel.color }"></div>
		<MkAvatar :class="$style.renoteAvatar" :user="note.user" link preview/>
		<i class="ti ti-repeat" style="margin-right: 4px;"></i>
		<I18n :src="i18n.ts.renotedBy" tag="span" :class="$style.renoteText">
			<template #user>
				<MkA v-user-preview="note.userId" :class="$style.renoteUserName" :to="userPage(note.user)" @click.stop>
					<MkUserName :user="note.user"/>
				</MkA>
			</template>
		</I18n>
		<div :class="$style.renoteInfo">
			<button ref="renoteTime" :class="$style.renoteTime" class="_button" @click="showRenoteMenu()">
				<i class="ti ti-dots" :class="$style.renoteMenu"></i>
				<MkTime :time="note.createdAt"/>
			</button>
			<span v-if="note.visibility !== 'public'" style="margin-left: 0.5em;" :title="i18n.ts._visibility[note.visibility]">
				<i v-if="note.visibility === 'home'" class="ti ti-home"></i>
				<i v-else-if="note.visibility === 'followers'" class="ti ti-lock"></i>
				<i v-else-if="note.visibility === 'specified'" ref="specified" class="ti ti-mail"></i>
			</span>
			<span v-if="note.localOnly" style="margin-left: 0.5em;" :title="i18n.ts._visibility['disableFederation']"><i class="ti ti-rocket-off"></i></span>
			<span v-if="note.channel" style="margin-left: 0.5em;" :title="note.channel.name"><i class="ti ti-device-tv"></i></span>
		</div>
	</div>
	<div v-if="renoteCollapsed" :class="$style.collapsedRenoteTarget">
		<MkAvatar :class="$style.collapsedRenoteTargetAvatar" :user="appearNote.user" link preview/>
		<Mfm :text="getNoteSummary(appearNote)" :plain="true" :nowrap="true" :author="appearNote.user" :nyaize="'account'" :class="$style.collapsedRenoteTargetText" @click="renoteCollapsed = false"/>
	</div>
	<article v-else :class="$style.article" @contextmenu.stop="onContextmenu">
		<div v-if="appearNote.channel" :class="$style.colorBar" :style="{ background: appearNote.channel.color }"></div>
		<MkAvatar :class="$style.avatar" :user="appearNote.user" :link="!mock" :preview="!mock"/>
		<div :class="$style.main">
			<MkNoteHeader :note="appearNote" :mini="true" @click.stop/>
			<MkInstanceTicker v-if="showTicker" :instance="appearNote.user.instance"/>
			<div style="container-type: inline-size;">
				<p v-if="appearNote.cw != null" :class="$style.cw">
<<<<<<< HEAD
					<Mfm v-if="appearNote.cw != ''" style="margin-right: 8px;" :text="appearNote.cw" :author="appearNote.user" :i="$i"/>
					<MkCwButton v-model="showContent" :note="appearNote" @click.stop/>
=======
					<Mfm v-if="appearNote.cw != ''" style="margin-right: 8px;" :text="appearNote.cw" :author="appearNote.user" :nyaize="'account'"/>
					<MkCwButton v-model="showContent" :note="appearNote" style="margin: 4px 0;"/>
>>>>>>> 0c2dd335
				</p>
				<div v-show="appearNote.cw == null || showContent" :class="[{ [$style.contentCollapsed]: collapsed }]">
					<div :class="$style.text">
						<span v-if="appearNote.isHidden" style="opacity: 0.5">({{ i18n.ts.private }})</span>
						<MkA v-if="appearNote.replyId" :class="$style.replyIcon" :to="`/notes/${appearNote.replyId}`"><i class="ti ti-arrow-back-up"></i></MkA>
						<Mfm
							v-if="appearNote.text"
							:parsedNodes="parsed"
							:text="appearNote.text"
							:author="appearNote.user"
							:nyaize="'account'"
							:emojiUrls="appearNote.emojis"
							:enableEmojiMenu="true"
							:enableEmojiMenuReaction="true"
						/>
						<div v-if="translating || translation" :class="$style.translation">
							<MkLoading v-if="translating" mini/>
							<div v-else>
								<b>{{ i18n.t('translatedFrom', { x: translation.sourceLang }) }}: </b>
								<Mfm :text="translation.text" :author="appearNote.user" :nyaize="'account'" :emojiUrls="appearNote.emojis"/>
							</div>
						</div>
					</div>
					<div v-if="appearNote.files.length > 0" @click.stop>
						<MkMediaList :mediaList="appearNote.files"/>
					</div>
					<MkPoll v-if="appearNote.poll" :note="appearNote" :class="$style.poll" @click.stop/>
					<MkUrlPreview v-for="url in urls" :key="url" :url="url" :compact="true" :detail="false" :class="$style.urlPreview" @click.stop/>
					<div v-if="appearNote.renote" :class="$style.quote"><MkNoteSimple :note="appearNote.renote" :class="$style.quoteNote"/></div>
					<button v-if="isLong && collapsed" :class="$style.collapsed" class="_button" @click.stop="collapsed = false">
						<span :class="$style.collapsedLabel">{{ i18n.ts.showMore }}</span>
					</button>
					<button v-else-if="isLong && !collapsed" :class="$style.showLess" class="_button" @click.stop="collapsed = true">
						<span :class="$style.showLessLabel">{{ i18n.ts.showLess }}</span>
					</button>
				</div>
				<MkA v-if="appearNote.channel && !inChannel" :class="$style.channel" :to="`/channels/${appearNote.channel.id}`" @click.stop><i class="ti ti-device-tv"></i> {{ appearNote.channel.name }}</MkA>
			</div>
			<MkReactionsViewer :note="appearNote" :maxNumber="16" @mockUpdateMyReaction="emitUpdReaction">
				<template #more>
					<div :class="$style.reactionOmitted">{{ i18n.ts.more }}</div>
				</template>
			</MkReactionsViewer>
			<footer :class="$style.footer">
				<button :class="$style.footerButton" class="_button" @click.stop.prevent="reply()">
					<i class="ti ti-arrow-back-up"></i>
					<p v-if="appearNote.repliesCount > 0" :class="$style.footerButtonCount">{{ appearNote.repliesCount }}</p>
				</button>
				<button
					v-if="canRenote"
					ref="renoteButton"
					:class="$style.footerButton"
					class="_button"
					@mousedown="renote()"
				>
					<i class="ti ti-repeat"></i>
					<p v-if="appearNote.renoteCount > 0" :class="$style.footerButtonCount">{{ appearNote.renoteCount }}</p>
				</button>
				<button v-else :class="$style.footerButton" class="_button" disabled>
					<i class="ti ti-ban"></i>
				</button>
				<button v-if="appearNote.myReaction == null" ref="reactButton" :class="$style.footerButton" class="_button" @mousedown="react()">
					<i v-if="appearNote.reactionAcceptance === 'likeOnly'" class="ti ti-heart"></i>
					<i v-else class="ti ti-plus"></i>
				</button>
				<button v-if="appearNote.myReaction != null" ref="reactButton" :class="$style.footerButton" class="_button" @click.stop="undoReact(appearNote)">
					<i class="ti ti-minus"></i>
				</button>
				<button v-if="defaultStore.state.showClipButtonInNoteFooter" ref="clipButton" :class="$style.footerButton" class="_button" @mousedown="clip()">
					<i class="ti ti-paperclip"></i>
				</button>
				<button ref="menuButton" :class="$style.footerButton" class="_button" @mousedown="menu()">
					<i class="ti ti-dots"></i>
				</button>
			</footer>
		</div>
	</article>
</div>
<div v-else :class="$style.muted" @click="muted = false">
	<I18n :src="i18n.ts.userSaysSomething" tag="small">
		<template #name>
			<MkA v-user-preview="appearNote.userId" :to="userPage(appearNote.user)">
				<MkUserName :user="appearNote.user"/>
			</MkA>
		</template>
	</I18n>
</div>
</template>

<script lang="ts" setup>
import { computed, inject, onMounted, ref, shallowRef, Ref, defineAsyncComponent, watch, provide } from 'vue';
import * as mfm from 'mfm-js';
import * as Misskey from 'misskey-js';
import MkNoteSub from '@/components/MkNoteSub.vue';
import MkNoteHeader from '@/components/MkNoteHeader.vue';
import MkNoteSimple from '@/components/MkNoteSimple.vue';
import MkReactionsViewer from '@/components/MkReactionsViewer.vue';
import MkMediaList from '@/components/MkMediaList.vue';
import MkCwButton from '@/components/MkCwButton.vue';
import MkPoll from '@/components/MkPoll.vue';
import MkUsersTooltip from '@/components/MkUsersTooltip.vue';
import MkUrlPreview from '@/components/MkUrlPreview.vue';
import MkInstanceTicker from '@/components/MkInstanceTicker.vue';
import { pleaseLogin } from '@/scripts/please-login.js';
import { focusPrev, focusNext } from '@/scripts/focus.js';
import { checkWordMute } from '@/scripts/check-word-mute.js';
import { notePage } from '@/filters/note.js';
import { userPage } from '@/filters/user.js';
import * as os from '@/os.js';
import { defaultStore, noteViewInterruptors } from '@/store.js';
import { reactionPicker } from '@/scripts/reaction-picker.js';
import { extractUrlFromMfm } from '@/scripts/extract-url-from-mfm.js';
import { $i } from '@/account.js';
import { i18n } from '@/i18n.js';
import { getAbuseNoteMenu, getCopyNoteLinkMenu, getNoteClipMenu, getNoteMenu, getRenoteMenu } from '@/scripts/get-note-menu.js';
import { useNoteCapture } from '@/scripts/use-note-capture.js';
import { deepClone } from '@/scripts/clone.js';
import { useTooltip } from '@/scripts/use-tooltip.js';
import { claimAchievement } from '@/scripts/achievements.js';
import { getNoteSummary } from '@/scripts/get-note-summary.js';
import { MenuItem } from '@/types/menu.js';
import MkRippleEffect from '@/components/MkRippleEffect.vue';
import { showMovedDialog } from '@/scripts/show-moved-dialog.js';
import { shouldCollapsed } from '@/scripts/collapsed.js';

const props = withDefaults(defineProps<{
	note: Misskey.entities.Note;
	pinned?: boolean;
	mock?: boolean;
}>(), {
	mock: false,
});

provide('mock', props.mock);

const emit = defineEmits<{
	(ev: 'reaction', emoji: string): void;
	(ev: 'removeReaction', emoji: string): void;
}>();

const inChannel = inject('inChannel', null);
const currentClip = inject<Ref<Misskey.entities.Clip> | null>('currentClip', null);

let note = $ref(deepClone(props.note));

// plugin
if (noteViewInterruptors.length > 0) {
	onMounted(async () => {
		let result:Misskey.entities.Note | null = deepClone(note);
		for (const interruptor of noteViewInterruptors) {
			result = await interruptor.handler(result);

			if (result === null) return isDeleted.value = true;
		}
		note = result;
	});
}

const isRenote = (
	note.renote != null &&
	note.text == null &&
	note.fileIds.length === 0 &&
	note.poll == null
);

const el = shallowRef<HTMLElement>();
const menuButton = shallowRef<HTMLElement>();
const renoteButton = shallowRef<HTMLElement>();
const renoteTime = shallowRef<HTMLElement>();
const reactButton = shallowRef<HTMLElement>();
const clipButton = shallowRef<HTMLElement>();
let appearNote = $computed(() => isRenote ? note.renote as Misskey.entities.Note : note);
const isMyRenote = $i && ($i.id === note.userId);
const showContent = ref(false);
const parsed = appearNote.text ? mfm.parse(appearNote.text) : null;
const urls = parsed ? extractUrlFromMfm(parsed) : null;
const isLong = shouldCollapsed(appearNote, urls ?? []);
const collapsed = ref(appearNote.cw == null && isLong);
const isDeleted = ref(false);
const muted = ref($i ? checkWordMute(appearNote, $i, $i.mutedWords) : false);
const translation = ref<any>(null);
const translating = ref(false);
const showTicker = (defaultStore.state.instanceTicker === 'always') || (defaultStore.state.instanceTicker === 'remote' && appearNote.user.instance);
const canRenote = computed(() => ['public', 'home'].includes(appearNote.visibility) || (appearNote.visibility === 'followers' && appearNote.userId === $i.id));
let renoteCollapsed = $ref(defaultStore.state.collapseRenotes && isRenote && (($i && ($i.id === note.userId || $i.id === appearNote.userId)) || (appearNote.myReaction != null)));

const keymap = {
	'r': () => reply(true),
	'e|a|plus': () => react(true),
	'q': () => renoteButton.value.renote(true),
	'up|k|shift+tab': focusBefore,
	'down|j|tab': focusAfter,
	'esc': blur,
	'm|o': () => menu(true),
	's': () => showContent.value !== showContent.value,
};

provide('react', (reaction: string) => {
	os.api('notes/reactions/create', {
		noteId: appearNote.id,
		reaction: reaction,
	});
});

if (props.mock) {
	watch(() => props.note, (to) => {
		note = deepClone(to);
	}, { deep: true });
} else {
	useNoteCapture({
		rootEl: el,
		note: $$(appearNote),
		pureNote: $$(note),
		isDeletedRef: isDeleted,
	});
}

if (!props.mock) {
	useTooltip(renoteButton, async (showing) => {
		const renotes = await os.api('notes/renotes', {
			noteId: appearNote.id,
			limit: 11,
		});

		const users = renotes.map(x => x.user);

		if (users.length < 1) return;

		os.popup(MkUsersTooltip, {
			showing,
			users,
			count: appearNote.renoteCount,
			targetElement: renoteButton.value,
		}, {}, 'closed');
	});
}

function renote(viaKeyboard = false) {
	pleaseLogin();
	showMovedDialog();

	const { menu } = getRenoteMenu({ note: note, renoteButton, mock: props.mock });
	os.popupMenu(menu, renoteButton.value, {
		viaKeyboard,
	}).then(focus);
}

function reply(viaKeyboard = false): void {
	pleaseLogin();
	if (props.mock) {
		return;
	}
	os.post({
		reply: appearNote,
		channel: appearNote.channel,
		animation: !viaKeyboard,
	}, () => {
		focus();
	});
}

function react(viaKeyboard = false): void {
	pleaseLogin();
	showMovedDialog();
	if (appearNote.reactionAcceptance === 'likeOnly') {
		if (props.mock) {
			return;
		}

		os.api('notes/reactions/create', {
			noteId: appearNote.id,
			reaction: '❤️',
		});
		const el = reactButton.value as HTMLElement | null | undefined;
		if (el) {
			const rect = el.getBoundingClientRect();
			const x = rect.left + (el.offsetWidth / 2);
			const y = rect.top + (el.offsetHeight / 2);
			os.popup(MkRippleEffect, { x, y }, {}, 'end');
		}
	} else {
		blur();
		reactionPicker.show(reactButton.value, reaction => {
			if (props.mock) {
				emit('reaction', reaction);
				return;
			}

			os.api('notes/reactions/create', {
				noteId: appearNote.id,
				reaction: reaction,
			});
			if (appearNote.text && appearNote.text.length > 100 && (Date.now() - new Date(appearNote.createdAt).getTime() < 1000 * 3)) {
				claimAchievement('reactWithoutRead');
			}
		}, () => {
			focus();
		});
	}
}

function undoReact(note): void {
	const oldReaction = note.myReaction;
	if (!oldReaction) return;

	if (props.mock) {
		emit('removeReaction', oldReaction);
		return;
	}

	os.api('notes/reactions/delete', {
		noteId: note.id,
	});
}

function onContextmenu(ev: MouseEvent): void {
	if (props.mock) {
		return;
	}

	const isLink = (el: HTMLElement) => {
		if (el.tagName === 'A') return true;
		// 再生速度の選択などのために、Audio要素のコンテキストメニューはブラウザデフォルトとする。
		if (el.tagName === 'AUDIO') return true;
		if (el.parentElement) {
			return isLink(el.parentElement);
		}
	};
	if (isLink(ev.target)) return;
	if (window.getSelection().toString() !== '') return;

	if (defaultStore.state.useReactionPickerForContextMenu) {
		ev.preventDefault();
		react();
	} else {
		const { menu, cleanup } = getNoteMenu({ note: note, translating, translation, menuButton, isDeleted, currentClip: currentClip?.value });
		os.contextMenu(menu, ev).then(focus).finally(cleanup);
	}
}

function menu(viaKeyboard = false): void {
	if (props.mock) {
		return;
	}

	const { menu, cleanup } = getNoteMenu({ note: note, translating, translation, menuButton, isDeleted, currentClip: currentClip?.value });
	os.popupMenu(menu, menuButton.value, {
		viaKeyboard,
	}).then(focus).finally(cleanup);
}

async function clip() {
	if (props.mock) {
		return;
	}

	os.popupMenu(await getNoteClipMenu({ note: note, isDeleted, currentClip: currentClip?.value }), clipButton.value).then(focus);
}

function showRenoteMenu(viaKeyboard = false): void {
	if (props.mock) {
		return;
	}

	function getUnrenote(): MenuItem {
		return {
			text: i18n.ts.unrenote,
			icon: 'ti ti-trash',
			danger: true,
			action: () => {
				os.api('notes/delete', {
					noteId: note.id,
				});
				isDeleted.value = true;
			},
		};
	}

	if (isMyRenote) {
		pleaseLogin();
		os.popupMenu([
			getCopyNoteLinkMenu(note, i18n.ts.copyLinkRenote),
			null,
			getUnrenote(),
		], renoteTime.value, {
			viaKeyboard: viaKeyboard,
		});
	} else {
		os.popupMenu([
			getCopyNoteLinkMenu(note, i18n.ts.copyLinkRenote),
			null,
			getAbuseNoteMenu(note, i18n.ts.reportAbuseRenote),
			$i.isModerator || $i.isAdmin ? getUnrenote() : undefined,
		], renoteTime.value, {
			viaKeyboard: viaKeyboard,
		});
	}
}

function focus() {
	el.value.focus();
}

function blur() {
	el.value.blur();
}

function focusBefore() {
	focusPrev(el.value);
}

function focusAfter() {
	focusNext(el.value);
}

function readPromo() {
	os.api('promo/read', {
		noteId: appearNote.id,
	});
	isDeleted.value = true;
}

<<<<<<< HEAD
import { useRouter } from '@/router.js';

const router = useRouter();

function openWindow(to) {
	os.pageWindow(to);
}

function nav(ev: MouseEvent, to) {
	if (ev.shiftKey) {
		return openWindow(to);
	}

	router.push(to, ev.ctrlKey ? 'forcePage' : null);
=======
function emitUpdReaction(emoji: string, delta: number) {
	if (delta < 0) {
		emit('removeReaction', emoji);
	} else if (delta > 0) {
		emit('reaction', emoji);
	}
>>>>>>> 0c2dd335
}
</script>

<style lang="scss" module>
.root {
	position: relative;
	transition: box-shadow 0.1s ease;
	font-size: 1.05em;
	overflow: clip;
	contain: content;

	// これらの指定はパフォーマンス向上には有効だが、ノートの高さは一定でないため、
	// 下の方までスクロールすると上のノートの高さがここで決め打ちされたものに変化し、表示しているノートの位置が変わってしまう
	// ノートがマウントされたときに自身の高さを取得し contain-intrinsic-size を設定しなおせばほぼ解決できそうだが、
	// 今度はその処理自体がパフォーマンス低下の原因にならないか懸念される。また、被リアクションでも高さは変化するため、やはり多少のズレは生じる
	// 一度レンダリングされた要素はブラウザがよしなにサイズを覚えておいてくれるような実装になるまで待った方が良さそう(なるのか？)
	//content-visibility: auto;
  //contain-intrinsic-size: 0 128px;

	&:focus-visible,
	&:hover {
		outline: none;
		text-decoration: none;
		cursor: pointer;

		&:after {
			content: "";
			pointer-events: none;
			display: block;
			position: absolute;
			z-index: 10;
			top: 0;
			left: 0;
			right: 0;
			bottom: 0;
			margin: auto;
			width: calc(100% - 8px);
			height: calc(100% - 8px);
			border: dashed 1px var(--focus);
			border-radius: var(--radius);
			box-sizing: border-box;
		}
	}

	.footer {
		position: relative;
		z-index: 1;
	}

	&:hover > .article > .main > .footer > .footerButton {
		opacity: 1;
	}

	&.showActionsOnlyHover {
		.footer {
			visibility: hidden;
			position: absolute;
			top: 12px;
			right: 12px;
			padding: 0 4px;
			margin-bottom: 0 !important;
			background: var(--popup);
			border-radius: 8px;
			box-shadow: 0px 4px 32px var(--shadow);
		}

		.footerButton {
			font-size: 90%;

			&:not(:last-child) {
				margin-right: 0;
			}
		}
	}

	&.showActionsOnlyHover:hover {
		.footer {
			visibility: visible;
		}
	}
}

.tip {
	display: flex;
	align-items: center;
	padding: 16px 32px 8px 32px;
	line-height: 24px;
	font-size: 90%;
	white-space: pre;
	color: #d28a3f;
}

.tip + .article {
	padding-top: 8px;
}

.replyTo {
	opacity: 0.7;
	padding-bottom: 0;
}

.renote {
	position: relative;
	display: flex;
	align-items: center;
	padding: 16px 32px 8px 32px;
	line-height: 28px;
	white-space: pre;
	color: var(--renote);

	& + .article {
		padding-top: 8px;
	}

	> .colorBar {
		height: calc(100% - 6px);
	}
}

.renoteAvatar {
	flex-shrink: 0;
	display: inline-block;
	width: 28px;
	height: 28px;
	margin: 0 8px 0 0;
}

.renoteText {
	overflow: hidden;
	flex-shrink: 1;
	text-overflow: ellipsis;
	white-space: nowrap;
}

.renoteUserName {
	font-weight: bold;
}

.renoteInfo {
	margin-left: auto;
	font-size: 0.9em;
}

.renoteTime {
	flex-shrink: 0;
	color: inherit;
}

.renoteMenu {
	margin-right: 4px;
}

.collapsedRenoteTarget {
	display: flex;
	align-items: center;
	line-height: 28px;
	white-space: pre;
	padding: 0 32px 18px;
}

.collapsedRenoteTargetAvatar {
	flex-shrink: 0;
	display: inline-block;
	width: 28px;
	height: 28px;
	margin: 0 8px 0 0;
}

.collapsedRenoteTargetText {
	overflow: hidden;
	flex-shrink: 1;
	text-overflow: ellipsis;
	white-space: nowrap;
	font-size: 90%;
	opacity: 0.7;
	cursor: pointer;

	&:hover {
		text-decoration: underline;
	}
}

.article {
	position: relative;
	display: flex;
	padding: 28px 32px;
}

.colorBar {
	position: absolute;
	top: 8px;
	left: 8px;
	width: 5px;
	height: calc(100% - 16px);
	border-radius: 999px;
	pointer-events: none;
}

.avatar {
	flex-shrink: 0;
	display: block !important;
	margin: 0 14px 0 0;
	width: 58px;
	height: 58px;
	position: sticky !important;
	top: calc(22px + var(--stickyTop, 0px));
	left: 0;
}

.main {
	flex: 1;
	min-width: 0;
}

.cw {
	display: block;
	margin: 0;
	padding: 0;
	overflow-wrap: break-word;
}

.showLess {
	width: 100%;
	margin-top: 14px;
	position: sticky;
	bottom: calc(var(--stickyBottom, 0px) + 14px);
}

.showLessLabel {
	display: inline-block;
	background: var(--popup);
	padding: 6px 10px;
	font-size: 0.8em;
	border-radius: 999px;
	box-shadow: 0 2px 6px rgb(0 0 0 / 20%);
}

.contentCollapsed {
	position: relative;
	max-height: 9em;
	overflow: clip;
}

.collapsed {
	display: block;
	position: absolute;
	bottom: 0;
	left: 0;
	z-index: 2;
	width: 100%;
	height: 64px;
	background: linear-gradient(0deg, var(--panel), var(--X15));

	&:hover > .collapsedLabel {
		background: var(--panelHighlight);
	}
}

.collapsedLabel {
	display: inline-block;
	background: var(--panel);
	padding: 6px 10px;
	font-size: 0.8em;
	border-radius: 999px;
	box-shadow: 0 2px 6px rgb(0 0 0 / 20%);
}

.text {
	overflow-wrap: break-word;
}

.replyIcon {
	color: var(--accent);
	margin-right: 0.5em;
}

.translation {
	border: solid 0.5px var(--divider);
	border-radius: var(--radius);
	padding: 12px;
	margin-top: 8px;
}

.urlPreview {
	margin-top: 8px;
}

.poll {
	font-size: 80%;
}

.quote {
	padding: 8px 0;
}

.quoteNote {
	padding: 16px;
	border: dashed 1px var(--renote);
	border-radius: 8px;
	overflow: clip;
}

.channel {
	opacity: 0.7;
	font-size: 80%;
}

.footer {
	margin-bottom: -14px;
}

.footerButton {
	margin: 0;
	padding: 8px;
	opacity: 0.7;

	&:not(:last-child) {
		margin-right: 28px;
	}

	&:hover {
		color: var(--fgHighlighted);
	}
}

.footerButtonCount {
	display: inline;
	margin: 0 0 0 8px;
	opacity: 0.7;
}

@container (max-width: 580px) {
	.root {
		font-size: 0.95em;
	}

	.renote {
		padding: 12px 26px 0 26px;
	}

	.article {
		padding: 24px 26px;
	}

	.avatar {
		width: 50px;
		height: 50px;
	}
}

@container (max-width: 500px) {
	.root {
		font-size: 0.9em;
	}

	.renote {
		padding: 10px 22px 0 22px;
	}

	.article {
		padding: 20px 22px;
	}

	.footer {
		margin-bottom: -8px;
	}
}

@container (max-width: 480px) {
	.renote {
		padding: 8px 16px 0 16px;
	}

	.tip {
		padding: 8px 16px 0 16px;
	}

	.collapsedRenoteTarget {
		padding: 0 16px 9px;
		margin-top: 4px;
	}

	.article {
		padding: 14px 16px;
	}
}

@container (max-width: 450px) {
	.avatar {
		margin: 0 10px 0 0;
		width: 46px;
		height: 46px;
		top: calc(14px + var(--stickyTop, 0px));
	}
}

@container (max-width: 400px) {
	.root:not(.showActionsOnlyHover) {
		.footerButton {
			&:not(:last-child) {
				margin-right: 18px;
			}
		}
	}
}

@container (max-width: 350px) {
	.root:not(.showActionsOnlyHover) {
		.footerButton {
			&:not(:last-child) {
				margin-right: 12px;
			}
		}
	}

	.colorBar {
		top: 6px;
		left: 6px;
		width: 4px;
		height: calc(100% - 12px);
	}
}

@container (max-width: 300px) {
	.avatar {
		width: 44px;
		height: 44px;
	}

	.root:not(.showActionsOnlyHover) {
		.footerButton {
			&:not(:last-child) {
				margin-right: 8px;
			}
		}
	}
}

@container (max-width: 250px) {
	.quoteNote {
		padding: 12px;
	}
}

.muted {
	padding: 8px;
	text-align: center;
	opacity: 0.7;
}

.reactionOmitted {
	display: inline-block;
	height: 32px;
	margin: 2px;
	padding: 0 6px;
	opacity: .8;
}
</style><|MERGE_RESOLUTION|>--- conflicted
+++ resolved
@@ -54,13 +54,8 @@
 			<MkInstanceTicker v-if="showTicker" :instance="appearNote.user.instance"/>
 			<div style="container-type: inline-size;">
 				<p v-if="appearNote.cw != null" :class="$style.cw">
-<<<<<<< HEAD
-					<Mfm v-if="appearNote.cw != ''" style="margin-right: 8px;" :text="appearNote.cw" :author="appearNote.user" :i="$i"/>
-					<MkCwButton v-model="showContent" :note="appearNote" @click.stop/>
-=======
 					<Mfm v-if="appearNote.cw != ''" style="margin-right: 8px;" :text="appearNote.cw" :author="appearNote.user" :nyaize="'account'"/>
-					<MkCwButton v-model="showContent" :note="appearNote" style="margin: 4px 0;"/>
->>>>>>> 0c2dd335
+					<MkCwButton v-model="showContent" :note="appearNote" style="margin: 4px 0;" @click.stop/>
 				</p>
 				<div v-show="appearNote.cw == null || showContent" :class="[{ [$style.contentCollapsed]: collapsed }]">
 					<div :class="$style.text">
@@ -483,7 +478,6 @@
 	isDeleted.value = true;
 }
 
-<<<<<<< HEAD
 import { useRouter } from '@/router.js';
 
 const router = useRouter();
@@ -498,14 +492,14 @@
 	}
 
 	router.push(to, ev.ctrlKey ? 'forcePage' : null);
-=======
+}
+
 function emitUpdReaction(emoji: string, delta: number) {
 	if (delta < 0) {
 		emit('removeReaction', emoji);
 	} else if (delta > 0) {
 		emit('reaction', emoji);
 	}
->>>>>>> 0c2dd335
 }
 </script>
 
