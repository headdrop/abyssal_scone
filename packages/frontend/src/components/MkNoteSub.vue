--- conflicted
+++ resolved
@@ -144,12 +144,7 @@
 }
 
 .reply, .more {
-<<<<<<< HEAD
 	margin: 10px 0;
-=======
-	border-left: solid 0.5px var(--MI_THEME-divider);
-	margin-top: 10px;
->>>>>>> d2e8dc4f
 }
 
 .more {
