--- conflicted
+++ resolved
@@ -31,14 +31,10 @@
 	instant?: boolean;
 	fixed?: boolean;
 	autofocus?: boolean;
-<<<<<<< HEAD
 	updateMode?: boolean;
-}>();
-=======
 }>(), {
 	initialLocalOnly: undefined,
 });
->>>>>>> 621626aa
 
 const emit = defineEmits<{
 	(ev: 'closed'): void;
