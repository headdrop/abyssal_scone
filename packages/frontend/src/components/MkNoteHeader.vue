--- conflicted
+++ resolved
@@ -17,17 +17,12 @@
 		<img v-for="role in note.user.badgeRoles" :key="role.id" v-tooltip="role.name" :class="$style.badgeRole" :src="role.iconUrl"/>
 	</div>
 	<div :class="$style.info">
-<<<<<<< HEAD
 		<span v-if="note.updatedAt" style="margin-right: 0.5em;" :title="i18n.ts.edited"><i class="ti ti-pencil"></i></span>
-		<MkA :to="notePage(note)">
-			<MkTime :time="note.createdAt"/>
-=======
 		<div v-if="mock">
 			<MkTime :time="note.createdAt" colored/>
 		</div>
 		<MkA v-else :to="notePage(note)">
 			<MkTime :time="note.createdAt" colored/>
->>>>>>> 0c2dd335
 		</MkA>
 		<span v-if="note.visibility !== 'public'" style="margin-left: 0.5em;" :title="i18n.ts._visibility[note.visibility]">
 			<i v-if="note.visibility === 'home'" class="ti ti-home"></i>
