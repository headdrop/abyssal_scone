--- conflicted
+++ resolved
@@ -27,13 +27,8 @@
 import { acct } from '@/filters/user.js';
 
 const props = withDefaults(defineProps<{
-<<<<<<< HEAD
 	user: Misskey.entities.UserDetailed;
-	withChart: boolean;
-=======
-	user: Misskey.entities.User;
 	withChart?: boolean;
->>>>>>> d2e8dc4f
 }>(), {
 	withChart: true,
 });
