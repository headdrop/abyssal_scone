--- conflicted
+++ resolved
@@ -791,11 +791,7 @@
 	}
 
 	posting.value = true;
-<<<<<<< HEAD
-	os.api(props.updateMode ? 'notes/update' : 'notes/create', postData, token).then(() => {
-=======
-	misskeyApi('notes/create', postData, token).then(() => {
->>>>>>> 78ff90f2
+	misskeyApi(props.updateMode ? 'notes/update' : 'notes/create', postData, token).then(() => {
 		if (props.freezeAfterPosted) {
 			posted.value = true;
 		} else {
