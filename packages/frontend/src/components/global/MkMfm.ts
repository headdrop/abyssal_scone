/*
 * SPDX-FileCopyrightText: syuilo and misskey-project
 * SPDX-License-Identifier: AGPL-3.0-only
 */

import { VNode, h, SetupContext, provide, withModifiers } from 'vue';
import * as mfm from 'mfm-js';
import * as Misskey from 'misskey-js';
import { host } from '@@/js/config.js';
import MkUrl from '@/components/global/MkUrl.vue';
import MkTime from '@/components/global/MkTime.vue';
import MkLink from '@/components/MkLink.vue';
import MkMention from '@/components/MkMention.vue';
import MkEmoji from '@/components/global/MkEmoji.vue';
import MkCustomEmoji from '@/components/global/MkCustomEmoji.vue';
import MkCode from '@/components/MkCode.vue';
import MkCodeInline from '@/components/MkCodeInline.vue';
import MkGoogle from '@/components/MkGoogle.vue';
import MkSparkle from '@/components/MkSparkle.vue';
import MkA, { MkABehavior } from '@/components/global/MkA.vue';
import { defaultStore } from '@/store.js';

function safeParseFloat(str: unknown): number | null {
	if (typeof str !== 'string' || str === '') return null;
	const num = parseFloat(str);
	if (isNaN(num)) return null;
	return num;
}

const QUOTE_STYLE = `
display: block;
margin: 8px;
padding: 6px 0 6px 12px;
color: var(--MI_THEME-fg);
border-left: solid 3px var(--MI_THEME-fg);
opacity: 0.7;
`.split('\n').join(' ');

type MfmProps = {
	text: string;
	plain?: boolean;
	nowrap?: boolean;
	author?: Misskey.entities.UserLite;
	isNote?: boolean;
	emojiUrls?: Record<string, string>;
	rootScale?: number;
	nyaize?: boolean | 'respect';
	parsedNodes?: mfm.MfmNode[] | null;
	enableEmojiMenu?: boolean;
	enableEmojiMenuReaction?: boolean;
	linkNavigationBehavior?: MkABehavior;
};

type MfmEvents = {
	clickEv(id: string): void;
};

// eslint-disable-next-line import/no-default-export
export default function (props: MfmProps, { emit }: { emit: SetupContext<MfmEvents>['emit'] }) {
	// こうしたいところだけど functional component 内では provide は使えない
	//provide('linkNavigationBehavior', props.linkNavigationBehavior);

	const isNote = props.isNote ?? true;
	const shouldNyaize = props.nyaize ? props.nyaize === 'respect' ? props.author?.isCat : false : false;

	// eslint-disable-next-line @typescript-eslint/no-unnecessary-condition
	if (props.text == null || props.text === '') return;

	const rootAst = props.parsedNodes ?? (props.plain ? mfm.parseSimple : mfm.parse)(props.text);

	const validTime = (t: string | boolean | null | undefined) => {
		if (t == null) return null;
		if (typeof t === 'boolean') return null;
		return t.match(/^\-?[0-9.]+s$/) ? t : null;
	};

	const validColor = (c: unknown): string | null => {
		if (typeof c !== 'string') return null;
		return c.match(/^[0-9a-f]{3,6}$/i) ? c : null;
	};

	const useAnim = defaultStore.state.advancedMfm && defaultStore.state.animatedMfm;

	/**
	 * Gen Vue Elements from MFM AST
	 * @param ast MFM AST
	 * @param scale How times large the text is
	 * @param disableNyaize Whether nyaize is disabled or not
	 */
	const genEl = (ast: mfm.MfmNode[], scale: number, disableNyaize = false) => ast.map((token): VNode | string | (VNode | string)[] => {
		switch (token.type) {
			case 'text': {
				let text = token.props.text.replace(/(\r\n|\n|\r)/g, '\n');
				if (!disableNyaize && shouldNyaize) {
					text = Misskey.nyaize(text);
				}

				if (!props.plain) {
					const res: (VNode | string)[] = [];
					for (const t of text.split('\n')) {
						res.push(h('br'));
						res.push(t);
					}
					res.shift();
					return res;
				} else {
					return [text.replace(/\n/g, ' ')];
				}
			}

			case 'bold': {
				return [h('b', genEl(token.children, scale))];
			}

			case 'strike': {
				return [h('del', genEl(token.children, scale))];
			}

			case 'italic': {
				return h('i', {
					style: 'font-style: oblique;',
				}, genEl(token.children, scale));
			}

			case 'fn': {
				// TODO: CSSを文字列で組み立てていくと token.props.args.~~~ 経由でCSSインジェクションできるのでよしなにやる
				let style: string | undefined;
				switch (token.props.name) {
					case 'tada': {
						const speed = validTime(token.props.args.speed) ?? '1s';
						const delay = validTime(token.props.args.delay) ?? '0s';
						style = 'font-size: 150%;' + (useAnim ? `animation: global-tada ${speed} linear infinite both; animation-delay: ${delay};` : '');
						break;
					}
					case 'jelly': {
						const speed = validTime(token.props.args.speed) ?? '1s';
						const delay = validTime(token.props.args.delay) ?? '0s';
						style = (useAnim ? `animation: mfm-rubberBand ${speed} linear infinite both; animation-delay: ${delay};` : '');
						break;
					}
					case 'twitch': {
						const speed = validTime(token.props.args.speed) ?? '0.5s';
						const delay = validTime(token.props.args.delay) ?? '0s';
						style = useAnim ? `animation: mfm-twitch ${speed} ease infinite; animation-delay: ${delay};` : '';
						break;
					}
					case 'shake': {
						const speed = validTime(token.props.args.speed) ?? '0.5s';
						const delay = validTime(token.props.args.delay) ?? '0s';
						style = useAnim ? `animation: mfm-shake ${speed} ease infinite; animation-delay: ${delay};` : '';
						break;
					}
					case 'spin': {
						const direction =
							token.props.args.left ? 'reverse' :
								token.props.args.alternate ? 'alternate' :
									'normal';
						const anime =
							token.props.args.x ? 'mfm-spinX' :
								token.props.args.y ? 'mfm-spinY' :
									'mfm-spin';
						const speed = validTime(token.props.args.speed) ?? '1.5s';
						const delay = validTime(token.props.args.delay) ?? '0s';
						style = useAnim ? `animation: ${anime} ${speed} linear infinite; animation-direction: ${direction}; animation-delay: ${delay};` : '';
						break;
					}
					case 'jump': {
						const speed = validTime(token.props.args.speed) ?? '0.75s';
						const delay = validTime(token.props.args.delay) ?? '0s';
						style = useAnim ? `animation: mfm-jump ${speed} linear infinite; animation-delay: ${delay};` : '';
						break;
					}
					case 'bounce': {
						const speed = validTime(token.props.args.speed) ?? '0.75s';
						const delay = validTime(token.props.args.delay) ?? '0s';
						style = useAnim ? `animation: mfm-bounce ${speed} linear infinite; transform-origin: center bottom; animation-delay: ${delay};` : '';
						break;
					}
					case 'flip': {
						const transform =
							(token.props.args.h && token.props.args.v) ? 'scale(-1, -1)' :
								token.props.args.v ? 'scaleY(-1)' :
									'scaleX(-1)';
						style = `transform: ${transform};`;
						break;
					}
					case 'x2': {
						return h('span', {
							class: defaultStore.state.advancedMfm ? 'mfm-x2' : '',
						}, genEl(token.children, scale * 2));
					}
					case 'x3': {
						return h('span', {
							class: defaultStore.state.advancedMfm ? 'mfm-x3' : '',
						}, genEl(token.children, scale * 3));
					}
					case 'x4': {
						return h('span', {
							class: defaultStore.state.advancedMfm ? 'mfm-x4' : '',
						}, genEl(token.children, scale * 4));
					}
					case 'font': {
						const family =
							token.props.args.serif ? 'serif' :
								token.props.args.monospace ? 'monospace' :
									token.props.args.cursive ? 'cursive' :
										token.props.args.fantasy ? 'fantasy' :
											token.props.args.emoji ? 'emoji' :
												token.props.args.math ? 'math' :
													null;
						if (family) style = `font-family: ${family};`;
						break;
					}
					case 'blur': {
						return h('span', {
							class: '_mfm_blur_',
						}, genEl(token.children, scale));
					}
					case 'rainbow': {
						if (!useAnim) {
							return h('span', {
								class: '_mfm_rainbow_fallback_',
							}, genEl(token.children, scale));
						}
						const speed = validTime(token.props.args.speed) ?? '1s';
						const delay = validTime(token.props.args.delay) ?? '0s';
						style = `animation: mfm-rainbow ${speed} linear infinite; animation-delay: ${delay};`;
						break;
					}
					case 'sparkle': {
						if (!useAnim) {
							return genEl(token.children, scale);
						}
						return h(MkSparkle, {}, genEl(token.children, scale));
					}
					case 'rotate': {
						const degrees = safeParseFloat(token.props.args.deg) ?? 90;
						style = `transform: rotate(${degrees}deg); transform-origin: center center;`;
						break;
					}
					case 'position': {
						if (!defaultStore.state.advancedMfm) break;
						const x = safeParseFloat(token.props.args.x) ?? 0;
						const y = safeParseFloat(token.props.args.y) ?? 0;
						style = `transform: translateX(${x}em) translateY(${y}em);`;
						break;
					}
					case 'scale': {
						if (!defaultStore.state.advancedMfm) {
							style = '';
							break;
						}
						const x = Math.min(safeParseFloat(token.props.args.x) ?? 1, 5);
						const y = Math.min(safeParseFloat(token.props.args.y) ?? 1, 5);
						style = `transform: scale(${x}, ${y});`;
						scale = scale * Math.max(x, y);
						break;
					}
					case 'fg': {
						let color = validColor(token.props.args.color);
						color = color ?? 'f00';
						style = `color: #${color}; overflow-wrap: anywhere;`;
						break;
					}
					case 'bg': {
						let color = validColor(token.props.args.color);
						color = color ?? 'f00';
						style = `background-color: #${color}; overflow-wrap: anywhere;`;
						break;
					}
					case 'border': {
						let color = validColor(token.props.args.color);
						color = color ? `#${color}` : 'var(--MI_THEME-accent)';
						let b_style = token.props.args.style;
						if (
							typeof b_style !== 'string' ||
							!['hidden', 'dotted', 'dashed', 'solid', 'double', 'groove', 'ridge', 'inset', 'outset']
								.includes(b_style)
						) b_style = 'solid';
						const width = safeParseFloat(token.props.args.width) ?? 1;
						const radius = safeParseFloat(token.props.args.radius) ?? 0;
						style = `border: ${width}px ${b_style} ${color}; border-radius: ${radius}px;${token.props.args.noclip ? '' : ' overflow: clip;'}`;
						break;
					}
					case 'ruby': {
						if (token.children.length === 1) {
							const child = token.children[0];
							let text = child.type === 'text' ? child.props.text : '';
							if (!disableNyaize && shouldNyaize) {
								text = Misskey.nyaize(text);
							}
							return h('ruby', {}, [text.split(' ')[0], h('rt', text.split(' ')[1])]);
						} else {
							const rt = token.children.at(-1)!;
							let text = rt.type === 'text' ? rt.props.text : '';
							if (!disableNyaize && shouldNyaize) {
								text = Misskey.nyaize(text);
							}
							return h('ruby', {}, [...genEl(token.children.slice(0, token.children.length - 1), scale), h('rt', text.trim())]);
						}
					}
					case 'unixtime': {
						const child = token.children[0];
						const unixtime = parseInt(child.type === 'text' ? child.props.text : '');
						return h('span', {
							style: 'display: inline-block; font-size: 90%; border: solid 1px var(--MI_THEME-divider); border-radius: 999px; padding: 4px 10px 4px 6px;',
						}, [
							h('i', {
								class: 'ti ti-clock',
								style: 'margin-right: 0.25em;',
							}),
							h(MkTime, {
								key: Math.random(),
								time: unixtime * 1000,
								mode: 'detail',
							}),
						]);
					}
					case 'clickable': {
						return h('span', {
							onClick(ev: MouseEvent): void {
								ev.stopPropagation();
								ev.preventDefault();
								const clickEv = typeof token.props.args.ev === 'string' ? token.props.args.ev : '';
								emit('clickEv', clickEv);
							}
						}, genEl(token.children, scale));
					}
				}
				if (style === undefined) {
					return h('span', {}, ['$[', token.props.name, ' ', ...genEl(token.children, scale), ']']);
				} else {
					return h('span', {
						style: 'display: inline-block; ' + style,
					}, genEl(token.children, scale));
				}
			}

			case 'small': {
				return [h('small', {
					style: 'opacity: 0.7;',
				}, genEl(token.children, scale))];
			}

			case 'center': {
				return [h('div', {
					style: 'text-align:center;',
				}, genEl(token.children, scale))];
			}

			case 'url': {
				return [h(MkUrl, {
					key: Math.random(),
					url: token.props.url,
					rel: 'nofollow noopener',
					onClick: withModifiers(() => { }, ['stop']),
					navigationBehavior: props.linkNavigationBehavior,
				})];
			}

			case 'link': {
				return [h(MkLink, {
					key: Math.random(),
					url: token.props.url,
					rel: 'nofollow noopener',
					onClick: withModifiers(() => { }, ['stop']),
					navigationBehavior: props.linkNavigationBehavior,
				}, genEl(token.children, scale, true))];
			}

			case 'mention': {
				return [h(MkMention, {
					key: Math.random(),
					host: (token.props.host == null && props.author && props.author.host != null ? props.author.host : token.props.host) ?? host,
					username: token.props.username,
					onClick: withModifiers(() => { }, ['stop']),
					navigationBehavior: props.linkNavigationBehavior,
				})];
			}

			case 'hashtag': {
				return [h(MkA, {
					key: Math.random(),
					to: isNote ? `/tags/${encodeURIComponent(token.props.hashtag)}` : `/user-tags/${encodeURIComponent(token.props.hashtag)}`,
<<<<<<< HEAD
					style: 'color:var(--hashtag);',
					onClick: withModifiers(() => { }, ['stop']),
=======
					style: 'color:var(--MI_THEME-hashtag);',
>>>>>>> d2e8dc4f
					behavior: props.linkNavigationBehavior,
				}, `#${token.props.hashtag}`)];
			}

			case 'blockCode': {
				return [h(MkCode, {
					key: Math.random(),
					code: token.props.code,
					lang: token.props.lang ?? undefined,
				})];
			}

			case 'inlineCode': {
				return [h(MkCodeInline, {
					key: Math.random(),
					code: token.props.code,
				})];
			}

			case 'quote': {
				if (!props.nowrap) {
					return [h('div', {
						style: QUOTE_STYLE,
					}, genEl(token.children, scale, true))];
				} else {
					return [h('span', {
						style: QUOTE_STYLE,
					}, genEl(token.children, scale, true))];
				}
			}

			case 'emojiCode': {
				if (props.author?.host == null) {
					return [h(MkCustomEmoji, {
						key: Math.random(),
						name: token.props.name,
						normal: props.plain,
						host: null,
						useOriginalSize: scale >= 2.5,
						menu: props.enableEmojiMenu,
						menuReaction: props.enableEmojiMenuReaction,
						fallbackToImage: false,
					})];
				} else {
					// eslint-disable-next-line @typescript-eslint/no-unnecessary-condition
					if (props.emojiUrls && (props.emojiUrls[token.props.name] == null)) {
						return [h('span', `:${token.props.name}:`)];
					} else {
						return [h(MkCustomEmoji, {
							key: Math.random(),
							name: token.props.name,
							url: props.emojiUrls && props.emojiUrls[token.props.name],
							normal: props.plain,
							host: props.author.host,
							useOriginalSize: scale >= 2.5,
						})];
					}
				}
			}

			case 'unicodeEmoji': {
				return [h(MkEmoji, {
					key: Math.random(),
					emoji: token.props.emoji,
					menu: props.enableEmojiMenu,
					menuReaction: props.enableEmojiMenuReaction,
				})];
			}

			case 'mathInline': {
				return [h('code', token.props.formula)];
			}

			case 'mathBlock': {
				return [h('code', token.props.formula)];
			}

			case 'search': {
				return [h(MkGoogle, {
					key: Math.random(),
					q: token.props.query,
				})];
			}

			case 'plain': {
				return [h('span', genEl(token.children, scale, true))];
			}

			default: {
				// eslint-disable-next-line @typescript-eslint/no-explicit-any
				console.error('unrecognized ast type:', (token as any).type);

				return [];
			}
		}
	}).flat(Infinity) as (VNode | string)[];

	return h('span', {
		// https://codeday.me/jp/qa/20190424/690106.html
		style: props.nowrap ? 'white-space: pre; word-wrap: normal; overflow: hidden; text-overflow: ellipsis;' : 'white-space: pre-wrap;',
	}, genEl(rootAst, props.rootScale ?? 1));
}<|MERGE_RESOLUTION|>--- conflicted
+++ resolved
@@ -153,12 +153,12 @@
 					case 'spin': {
 						const direction =
 							token.props.args.left ? 'reverse' :
-								token.props.args.alternate ? 'alternate' :
-									'normal';
+							token.props.args.alternate ? 'alternate' :
+							'normal';
 						const anime =
 							token.props.args.x ? 'mfm-spinX' :
-								token.props.args.y ? 'mfm-spinY' :
-									'mfm-spin';
+							token.props.args.y ? 'mfm-spinY' :
+							'mfm-spin';
 						const speed = validTime(token.props.args.speed) ?? '1.5s';
 						const delay = validTime(token.props.args.delay) ?? '0s';
 						style = useAnim ? `animation: ${anime} ${speed} linear infinite; animation-direction: ${direction}; animation-delay: ${delay};` : '';
@@ -179,8 +179,8 @@
 					case 'flip': {
 						const transform =
 							(token.props.args.h && token.props.args.v) ? 'scale(-1, -1)' :
-								token.props.args.v ? 'scaleY(-1)' :
-									'scaleX(-1)';
+							token.props.args.v ? 'scaleY(-1)' :
+							'scaleX(-1)';
 						style = `transform: ${transform};`;
 						break;
 					}
@@ -202,12 +202,12 @@
 					case 'font': {
 						const family =
 							token.props.args.serif ? 'serif' :
-								token.props.args.monospace ? 'monospace' :
-									token.props.args.cursive ? 'cursive' :
-										token.props.args.fantasy ? 'fantasy' :
-											token.props.args.emoji ? 'emoji' :
-												token.props.args.math ? 'math' :
-													null;
+							token.props.args.monospace ? 'monospace' :
+							token.props.args.cursive ? 'cursive' :
+							token.props.args.fantasy ? 'fantasy' :
+							token.props.args.emoji ? 'emoji' :
+							token.props.args.math ? 'math' :
+							null;
 						if (family) style = `font-family: ${family};`;
 						break;
 					}
@@ -323,7 +323,7 @@
 								ev.preventDefault();
 								const clickEv = typeof token.props.args.ev === 'string' ? token.props.args.ev : '';
 								emit('clickEv', clickEv);
-							}
+							},
 						}, genEl(token.children, scale));
 					}
 				}
@@ -382,12 +382,8 @@
 				return [h(MkA, {
 					key: Math.random(),
 					to: isNote ? `/tags/${encodeURIComponent(token.props.hashtag)}` : `/user-tags/${encodeURIComponent(token.props.hashtag)}`,
-<<<<<<< HEAD
-					style: 'color:var(--hashtag);',
+					style: 'color:var(--MI_THEME-hashtag);',
 					onClick: withModifiers(() => { }, ['stop']),
-=======
-					style: 'color:var(--MI_THEME-hashtag);',
->>>>>>> d2e8dc4f
 					behavior: props.linkNavigationBehavior,
 				}, `#${token.props.hashtag}`)];
 			}
