--- conflicted
+++ resolved
@@ -3,15 +3,12 @@
  * SPDX-License-Identifier: AGPL-3.0-only
  */
 
-<<<<<<< HEAD
-import { VNode, h, SetupContext, provide, withModifiers } from 'vue';
-=======
-import { h, provide } from 'vue';
-import type { VNode, SetupContext } from 'vue';
->>>>>>> 94a3e37b
+import { h, provide, withModifiers } from 'vue';
 import * as mfm from 'mfm-js';
 import * as Misskey from 'misskey-js';
 import { host } from '@@/js/config.js';
+import type { VNode, SetupContext } from 'vue';
+import type { MkABehavior } from '@/components/global/MkA.vue';
 import MkUrl from '@/components/global/MkUrl.vue';
 import MkTime from '@/components/global/MkTime.vue';
 import MkLink from '@/components/MkLink.vue';
@@ -23,7 +20,6 @@
 import MkGoogle from '@/components/MkGoogle.vue';
 import MkSparkle from '@/components/MkSparkle.vue';
 import MkA from '@/components/global/MkA.vue';
-import type { MkABehavior } from '@/components/global/MkA.vue';
 import { defaultStore } from '@/store.js';
 
 function safeParseFloat(str: unknown): number | null {
