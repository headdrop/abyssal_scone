--- conflicted
+++ resolved
@@ -274,12 +274,8 @@
 					key: Math.random(),
 					url: token.props.url,
 					rel: 'nofollow noopener',
-<<<<<<< HEAD
 					onClick: withModifiers(() => {}, ['stop']),
-				}, genEl(token.children, scale))];
-=======
 				}, genEl(token.children, scale, true))];
->>>>>>> 0c2dd335
 			}
 
 			case 'mention': {
