/*
 * SPDX-FileCopyrightText: syuilo and other misskey contributors
 * SPDX-License-Identifier: AGPL-3.0-only
 */

<<<<<<< HEAD
import { VNode, h, withModifiers } from 'vue';
=======
import { VNode, h, SetupContext } from 'vue';
>>>>>>> 9c5559a5
import * as mfm from 'mfm-js';
import * as Misskey from 'misskey-js';
import MkUrl from '@/components/global/MkUrl.vue';
import MkTime from '@/components/global/MkTime.vue';
import MkLink from '@/components/MkLink.vue';
import MkMention from '@/components/MkMention.vue';
import MkEmoji from '@/components/global/MkEmoji.vue';
import MkCustomEmoji from '@/components/global/MkCustomEmoji.vue';
import MkCode from '@/components/MkCode.vue';
import MkGoogle from '@/components/MkGoogle.vue';
import MkSparkle from '@/components/MkSparkle.vue';
import MkA from '@/components/global/MkA.vue';
import { host } from '@/config.js';
import { defaultStore } from '@/store.js';
import { nyaize as doNyaize } from '@/scripts/nyaize.js';

const QUOTE_STYLE = `
display: block;
margin: 8px;
padding: 6px 0 6px 12px;
color: var(--fg);
border-left: solid 3px var(--fg);
opacity: 0.7;
`.split('\n').join(' ');

type MfmProps = {
	text: string;
	plain?: boolean;
	nowrap?: boolean;
	author?: Misskey.entities.UserLite;
	isNote?: boolean;
	emojiUrls?: string[];
	rootScale?: number;
	nyaize?: boolean | 'respect';
	parsedNodes?: mfm.MfmNode[] | null;
	enableEmojiMenu?: boolean;
	enableEmojiMenuReaction?: boolean;
};

type MfmEvents = {
	clickEv(id: string): void;
};

// eslint-disable-next-line import/no-default-export
export default function(props: MfmProps, context: SetupContext<MfmEvents>) {
	const isNote = props.isNote ?? true;
	const shouldNyaize = props.nyaize ? props.nyaize === 'respect' ? props.author?.isCat : false : false;

	// eslint-disable-next-line @typescript-eslint/no-unnecessary-condition
	if (props.text == null || props.text === '') return;

	const rootAst = props.parsedNodes ?? (props.plain ? mfm.parseSimple : mfm.parse)(props.text);

	const validTime = (t: string | null | undefined) => {
		if (t == null) return null;
		return t.match(/^[0-9.]+s$/) ? t : null;
	};

	const useAnim = defaultStore.state.advancedMfm && defaultStore.state.animatedMfm;

	/**
	 * Gen Vue Elements from MFM AST
	 * @param ast MFM AST
	 * @param scale How times large the text is
	 * @param disableNyaize Whether nyaize is disabled or not
	 */
	const genEl = (ast: mfm.MfmNode[], scale: number, disableNyaize = false) => ast.map((token): VNode | string | (VNode | string)[] => {
		switch (token.type) {
			case 'text': {
				let text = token.props.text.replace(/(\r\n|\n|\r)/g, '\n');
				if (!disableNyaize && shouldNyaize) {
					text = doNyaize(text);
				}

				if (!props.plain) {
					const res: (VNode | string)[] = [];
					for (const t of text.split('\n')) {
						res.push(h('br'));
						res.push(t);
					}
					res.shift();
					return res;
				} else {
					return [text.replace(/\n/g, ' ')];
				}
			}

			case 'bold': {
				return [h('b', genEl(token.children, scale))];
			}

			case 'strike': {
				return [h('del', genEl(token.children, scale))];
			}

			case 'italic': {
				return h('i', {
					style: 'font-style: oblique;',
				}, genEl(token.children, scale));
			}

			case 'fn': {
				// TODO: CSSを文字列で組み立てていくと token.props.args.~~~ 経由でCSSインジェクションできるのでよしなにやる
				let style: string | undefined;
				switch (token.props.name) {
					case 'tada': {
						const speed = validTime(token.props.args.speed) ?? '1s';
						const delay = validTime(token.props.args.delay) ?? '0s';
						style = 'font-size: 150%;' + (useAnim ? `animation: tada ${speed} linear infinite both; animation-delay: ${delay};` : '');
						break;
					}
					case 'jelly': {
						const speed = validTime(token.props.args.speed) ?? '1s';
						const delay = validTime(token.props.args.delay) ?? '0s';
						style = (useAnim ? `animation: mfm-rubberBand ${speed} linear infinite both; animation-delay: ${delay};` : '');
						break;
					}
					case 'twitch': {
						const speed = validTime(token.props.args.speed) ?? '0.5s';
						const delay = validTime(token.props.args.delay) ?? '0s';
						style = useAnim ? `animation: mfm-twitch ${speed} ease infinite; animation-delay: ${delay};` : '';
						break;
					}
					case 'shake': {
						const speed = validTime(token.props.args.speed) ?? '0.5s';
						const delay = validTime(token.props.args.delay) ?? '0s';
						style = useAnim ? `animation: mfm-shake ${speed} ease infinite; animation-delay: ${delay};` : '';
						break;
					}
					case 'spin': {
						const direction =
							token.props.args.left ? 'reverse' :
							token.props.args.alternate ? 'alternate' :
							'normal';
						const anime =
							token.props.args.x ? 'mfm-spinX' :
							token.props.args.y ? 'mfm-spinY' :
							'mfm-spin';
						const speed = validTime(token.props.args.speed) ?? '1.5s';
						const delay = validTime(token.props.args.delay) ?? '0s';
						style = useAnim ? `animation: ${anime} ${speed} linear infinite; animation-direction: ${direction}; animation-delay: ${delay};` : '';
						break;
					}
					case 'jump': {
						const speed = validTime(token.props.args.speed) ?? '0.75s';
						const delay = validTime(token.props.args.delay) ?? '0s';
						style = useAnim ? `animation: mfm-jump ${speed} linear infinite; animation-delay: ${delay};` : '';
						break;
					}
					case 'bounce': {
						const speed = validTime(token.props.args.speed) ?? '0.75s';
						const delay = validTime(token.props.args.delay) ?? '0s';
						style = useAnim ? `animation: mfm-bounce ${speed} linear infinite; transform-origin: center bottom; animation-delay: ${delay};` : '';
						break;
					}
					case 'flip': {
						const transform =
							(token.props.args.h && token.props.args.v) ? 'scale(-1, -1)' :
							token.props.args.v ? 'scaleY(-1)' :
							'scaleX(-1)';
						style = `transform: ${transform};`;
						break;
					}
					case 'x2': {
						return h('span', {
							class: defaultStore.state.advancedMfm ? 'mfm-x2' : '',
						}, genEl(token.children, scale * 2));
					}
					case 'x3': {
						return h('span', {
							class: defaultStore.state.advancedMfm ? 'mfm-x3' : '',
						}, genEl(token.children, scale * 3));
					}
					case 'x4': {
						return h('span', {
							class: defaultStore.state.advancedMfm ? 'mfm-x4' : '',
						}, genEl(token.children, scale * 4));
					}
					case 'font': {
						const family =
							token.props.args.serif ? 'serif' :
							token.props.args.monospace ? 'monospace' :
							token.props.args.cursive ? 'cursive' :
							token.props.args.fantasy ? 'fantasy' :
							token.props.args.emoji ? 'emoji' :
							token.props.args.math ? 'math' :
							null;
						if (family) style = `font-family: ${family};`;
						break;
					}
					case 'blur': {
						return h('span', {
							class: '_mfm_blur_',
						}, genEl(token.children, scale));
					}
					case 'rainbow': {
						if (!useAnim) {
							return h('span', {
								class: '_mfm_rainbow_fallback_',
							}, genEl(token.children, scale));
						}
						const speed = validTime(token.props.args.speed) ?? '1s';
						const delay = validTime(token.props.args.delay) ?? '0s';
						style = `animation: mfm-rainbow ${speed} linear infinite; animation-delay: ${delay};`;
						break;
					}
					case 'sparkle': {
						if (!useAnim) {
							return genEl(token.children, scale);
						}
						return h(MkSparkle, {}, genEl(token.children, scale));
					}
					case 'rotate': {
						const degrees = parseFloat(token.props.args.deg ?? '90');
						style = `transform: rotate(${degrees}deg); transform-origin: center center;`;
						break;
					}
					case 'position': {
						if (!defaultStore.state.advancedMfm) break;
						const x = parseFloat(token.props.args.x ?? '0');
						const y = parseFloat(token.props.args.y ?? '0');
						style = `transform: translateX(${x}em) translateY(${y}em);`;
						break;
					}
					case 'scale': {
						if (!defaultStore.state.advancedMfm) {
							style = '';
							break;
						}
						const x = Math.min(parseFloat(token.props.args.x ?? '1'), 5);
						const y = Math.min(parseFloat(token.props.args.y ?? '1'), 5);
						style = `transform: scale(${x}, ${y});`;
						scale = scale * Math.max(x, y);
						break;
					}
					case 'fg': {
						let color = token.props.args.color;
						if (!/^[0-9a-f]{3,6}$/i.test(color)) color = 'f00';
						style = `color: #${color}; overflow-wrap: anywhere;`;
						break;
					}
					case 'bg': {
						let color = token.props.args.color;
						if (!/^[0-9a-f]{3,6}$/i.test(color)) color = 'f00';
						style = `background-color: #${color}; overflow-wrap: anywhere;`;
						break;
					}
					case 'ruby': {
						if (token.children.length === 1) {
							const child = token.children[0];
							let text = child.type === 'text' ? child.props.text : '';
							if (!disableNyaize && shouldNyaize) {
								text = doNyaize(text);
							}
							return h('ruby', {}, [text.split(' ')[0], h('rt', text.split(' ')[1])]);
						} else {
							const rt = token.children.at(-1)!;
							let text = rt.type === 'text' ? rt.props.text : '';
							if (!disableNyaize && shouldNyaize) {
								text = doNyaize(text);
							}
							return h('ruby', {}, [...genEl(token.children.slice(0, token.children.length - 1), scale), h('rt', text.trim())]);
						}
					}
					case 'unixtime': {
						const child = token.children[0];
						const unixtime = parseInt(child.type === 'text' ? child.props.text : '');
						return h('span', {
							style: 'display: inline-block; font-size: 90%; border: solid 1px var(--divider); border-radius: 999px; padding: 4px 10px 4px 6px;',
						}, [
							h('i', {
								class: 'ti ti-clock',
								style: 'margin-right: 0.25em;',
							}),
							h(MkTime, {
								key: Math.random(),
								time: unixtime * 1000,
								mode: 'detail',
							}),
						]);
					}
					case 'clickable': {
						return h('span', { onClick(ev: MouseEvent): void {
							ev.stopPropagation();
							ev.preventDefault();
							context.emit('clickEv', token.props.args.ev ?? '');
						} }, genEl(token.children, scale));
					}
				}
				if (style === undefined) {
					return h('span', {}, ['$[', token.props.name, ' ', ...genEl(token.children, scale), ']']);
				} else {
					return h('span', {
						style: 'display: inline-block; ' + style,
					}, genEl(token.children, scale));
				}
			}

			case 'small': {
				return [h('small', {
					style: 'opacity: 0.7;',
				}, genEl(token.children, scale))];
			}

			case 'center': {
				return [h('div', {
					style: 'text-align:center;',
				}, genEl(token.children, scale))];
			}

			case 'url': {
				return [h(MkUrl, {
					key: Math.random(),
					url: token.props.url,
					rel: 'nofollow noopener',
					onClick: withModifiers(() => {}, ['stop']),
				})];
			}

			case 'link': {
				return [h(MkLink, {
					key: Math.random(),
					url: token.props.url,
					rel: 'nofollow noopener',
					onClick: withModifiers(() => {}, ['stop']),
				}, genEl(token.children, scale, true))];
			}

			case 'mention': {
				return [h(MkMention, {
					key: Math.random(),
					host: (token.props.host == null && props.author && props.author.host != null ? props.author.host : token.props.host) ?? host,
					username: token.props.username,
					onClick: withModifiers(() => {}, ['stop']),
				})];
			}

			case 'hashtag': {
				return [h(MkA, {
					key: Math.random(),
					to: isNote ? `/tags/${encodeURIComponent(token.props.hashtag)}` : `/user-tags/${encodeURIComponent(token.props.hashtag)}`,
					style: 'color:var(--hashtag);',
					onClick: withModifiers(() => {}, ['stop']),
				}, `#${token.props.hashtag}`)];
			}

			case 'blockCode': {
				return [h(MkCode, {
					key: Math.random(),
					code: token.props.code,
					lang: token.props.lang,
				})];
			}

			case 'inlineCode': {
				return [h(MkCode, {
					key: Math.random(),
					code: token.props.code,
					inline: true,
				})];
			}

			case 'quote': {
				if (!props.nowrap) {
					return [h('div', {
						style: QUOTE_STYLE,
					}, genEl(token.children, scale, true))];
				} else {
					return [h('span', {
						style: QUOTE_STYLE,
					}, genEl(token.children, scale, true))];
				}
			}

			case 'emojiCode': {
				// eslint-disable-next-line @typescript-eslint/no-unnecessary-condition
				if (props.author?.host == null) {
					return [h(MkCustomEmoji, {
						key: Math.random(),
						name: token.props.name,
						normal: props.plain,
						host: null,
						useOriginalSize: scale >= 2.5,
						menu: props.enableEmojiMenu,
						menuReaction: props.enableEmojiMenuReaction,
					})];
				} else {
					// eslint-disable-next-line @typescript-eslint/no-unnecessary-condition
					if (props.emojiUrls && (props.emojiUrls[token.props.name] == null)) {
						return [h('span', `:${token.props.name}:`)];
					} else {
						return [h(MkCustomEmoji, {
							key: Math.random(),
							name: token.props.name,
							// eslint-disable-next-line @typescript-eslint/no-unnecessary-condition
							url: props.emojiUrls ? props.emojiUrls[token.props.name] : null,
							normal: props.plain,
							host: props.author.host,
							useOriginalSize: scale >= 2.5,
						})];
					}
				}
			}

			case 'unicodeEmoji': {
				return [h(MkEmoji, {
					key: Math.random(),
					emoji: token.props.emoji,
					menu: props.enableEmojiMenu,
					menuReaction: props.enableEmojiMenuReaction,
				})];
			}

			case 'mathInline': {
				return [h('code', token.props.formula)];
			}

			case 'mathBlock': {
				return [h('code', token.props.formula)];
			}

			case 'search': {
				return [h(MkGoogle, {
					key: Math.random(),
					q: token.props.query,
				})];
			}

			case 'plain': {
				return [h('span', genEl(token.children, scale, true))];
			}

			default: {
				// eslint-disable-next-line @typescript-eslint/no-explicit-any
				console.error('unrecognized ast type:', (token as any).type);

				return [];
			}
		}
	}).flat(Infinity) as (VNode | string)[];

	return h('span', {
		// https://codeday.me/jp/qa/20190424/690106.html
		style: props.nowrap ? 'white-space: pre; word-wrap: normal; overflow: hidden; text-overflow: ellipsis;' : 'white-space: pre-wrap;',
	}, genEl(rootAst, props.rootScale ?? 1));
}<|MERGE_RESOLUTION|>--- conflicted
+++ resolved
@@ -3,11 +3,7 @@
  * SPDX-License-Identifier: AGPL-3.0-only
  */
 
-<<<<<<< HEAD
-import { VNode, h, withModifiers } from 'vue';
-=======
-import { VNode, h, SetupContext } from 'vue';
->>>>>>> 9c5559a5
+import { VNode, h, SetupContext, withModifiers } from 'vue';
 import * as mfm from 'mfm-js';
 import * as Misskey from 'misskey-js';
 import MkUrl from '@/components/global/MkUrl.vue';
@@ -52,7 +48,7 @@
 };
 
 // eslint-disable-next-line import/no-default-export
-export default function(props: MfmProps, context: SetupContext<MfmEvents>) {
+export default function (props: MfmProps, context: SetupContext<MfmEvents>) {
 	const isNote = props.isNote ?? true;
 	const shouldNyaize = props.nyaize ? props.nyaize === 'respect' ? props.author?.isCat : false : false;
 
@@ -140,12 +136,12 @@
 					case 'spin': {
 						const direction =
 							token.props.args.left ? 'reverse' :
-							token.props.args.alternate ? 'alternate' :
-							'normal';
+								token.props.args.alternate ? 'alternate' :
+									'normal';
 						const anime =
 							token.props.args.x ? 'mfm-spinX' :
-							token.props.args.y ? 'mfm-spinY' :
-							'mfm-spin';
+								token.props.args.y ? 'mfm-spinY' :
+									'mfm-spin';
 						const speed = validTime(token.props.args.speed) ?? '1.5s';
 						const delay = validTime(token.props.args.delay) ?? '0s';
 						style = useAnim ? `animation: ${anime} ${speed} linear infinite; animation-direction: ${direction}; animation-delay: ${delay};` : '';
@@ -166,8 +162,8 @@
 					case 'flip': {
 						const transform =
 							(token.props.args.h && token.props.args.v) ? 'scale(-1, -1)' :
-							token.props.args.v ? 'scaleY(-1)' :
-							'scaleX(-1)';
+								token.props.args.v ? 'scaleY(-1)' :
+									'scaleX(-1)';
 						style = `transform: ${transform};`;
 						break;
 					}
@@ -189,12 +185,12 @@
 					case 'font': {
 						const family =
 							token.props.args.serif ? 'serif' :
-							token.props.args.monospace ? 'monospace' :
-							token.props.args.cursive ? 'cursive' :
-							token.props.args.fantasy ? 'fantasy' :
-							token.props.args.emoji ? 'emoji' :
-							token.props.args.math ? 'math' :
-							null;
+								token.props.args.monospace ? 'monospace' :
+									token.props.args.cursive ? 'cursive' :
+										token.props.args.fantasy ? 'fantasy' :
+											token.props.args.emoji ? 'emoji' :
+												token.props.args.math ? 'math' :
+													null;
 						if (family) style = `font-family: ${family};`;
 						break;
 					}
@@ -290,11 +286,13 @@
 						]);
 					}
 					case 'clickable': {
-						return h('span', { onClick(ev: MouseEvent): void {
-							ev.stopPropagation();
-							ev.preventDefault();
-							context.emit('clickEv', token.props.args.ev ?? '');
-						} }, genEl(token.children, scale));
+						return h('span', {
+							onClick(ev: MouseEvent): void {
+								ev.stopPropagation();
+								ev.preventDefault();
+								context.emit('clickEv', token.props.args.ev ?? '');
+							}
+						}, genEl(token.children, scale));
 					}
 				}
 				if (style === undefined) {
@@ -323,7 +321,7 @@
 					key: Math.random(),
 					url: token.props.url,
 					rel: 'nofollow noopener',
-					onClick: withModifiers(() => {}, ['stop']),
+					onClick: withModifiers(() => { }, ['stop']),
 				})];
 			}
 
@@ -332,7 +330,7 @@
 					key: Math.random(),
 					url: token.props.url,
 					rel: 'nofollow noopener',
-					onClick: withModifiers(() => {}, ['stop']),
+					onClick: withModifiers(() => { }, ['stop']),
 				}, genEl(token.children, scale, true))];
 			}
 
@@ -341,7 +339,7 @@
 					key: Math.random(),
 					host: (token.props.host == null && props.author && props.author.host != null ? props.author.host : token.props.host) ?? host,
 					username: token.props.username,
-					onClick: withModifiers(() => {}, ['stop']),
+					onClick: withModifiers(() => { }, ['stop']),
 				})];
 			}
 
@@ -350,7 +348,7 @@
 					key: Math.random(),
 					to: isNote ? `/tags/${encodeURIComponent(token.props.hashtag)}` : `/user-tags/${encodeURIComponent(token.props.hashtag)}`,
 					style: 'color:var(--hashtag);',
-					onClick: withModifiers(() => {}, ['stop']),
+					onClick: withModifiers(() => { }, ['stop']),
 				}, `#${token.props.hashtag}`)];
 			}
 
