--- conflicted
+++ resolved
@@ -75,11 +75,8 @@
 	'gtlAvailable',
 	'ltlAvailable',
 	'canPublicNote',
-<<<<<<< HEAD
 	'canEditNote',
-=======
 	'mentionLimit',
->>>>>>> 78ff90f2
 	'canInvite',
 	'inviteLimit',
 	'inviteLimitCycle',
@@ -130,7 +127,7 @@
 	position: ['x=', 'y='],
 	fg: ['color='],
 	bg: ['color='],
-  border: ['width=', 'style=', 'color=', 'radius=', 'noclip'],
+	border: ['width=', 'style=', 'color=', 'radius=', 'noclip'],
 	font: ['serif', 'monospace', 'cursive', 'fantasy', 'emoji', 'math'],
 	blur: [],
 	rainbow: ['speed=', 'delay='],
