--- conflicted
+++ resolved
@@ -61,12 +61,8 @@
 	importUserLists: DbUserImportJobData;
 	importCustomEmojis: DbUserImportJobData;
 	deleteAccount: DbUserDeleteJobData;
-<<<<<<< HEAD
 	truncateAccount: DbUserTruncateJobData;
-}
-=======
 };
->>>>>>> 94a3e37b
 
 export type DbJobDataWithUser = {
 	user: ThinUser;
