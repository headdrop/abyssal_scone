--- conflicted
+++ resolved
@@ -53,14 +53,10 @@
 	@bindThis
 	public async process(job: Bull.Job<InboxJobData>): Promise<string> {
 		const signature = job.data.signature;	// HTTP-signature
-<<<<<<< HEAD
-		const activity = job.data.activity;
+		let activity = job.data.activity;
 		if (activity === null) {
 			return 'Empty activity data';
 		}
-=======
-		let activity = job.data.activity;
->>>>>>> 621626aa
 
 		//#region Log
 		const info = Object.assign({}, activity);
