--- conflicted
+++ resolved
@@ -491,12 +491,9 @@
 						originalUrl: tag.icon.url,
 						publicUrl: tag.icon.url,
 						updatedAt: new Date(),
-<<<<<<< HEAD
 						isSensitive: tag.sensitive,
-=======
 						// _misskey_license が存在しなければ `null`
-						license: (tag._misskey_license?.freeText ?? null)
->>>>>>> 87b9016d
+						license: (tag._misskey_license?.freeText ?? null),
 					});
 
 					const emoji = await this.emojisRepository.findOneBy({ host, name });
@@ -520,7 +517,7 @@
 				isSensitive: tag.sensitive,
 				aliases: [],
 				// _misskey_license が存在しなければ `null`
-				license: (tag._misskey_license?.freeText ?? null)
+				license: (tag._misskey_license?.freeText ?? null),
 			});
 		}));
 	}
