--- conflicted
+++ resolved
@@ -37,11 +37,9 @@
 	}
 
 	@bindThis
-<<<<<<< HEAD
-=======
 	public isSilencedHost(silencedHosts: string[] | undefined, host: string | null): boolean {
-		if (!silencedHosts || host == null) return false;
-		return silencedHosts.some(x => `.${host.toLowerCase()}`.endsWith(`.${x}`));
+		// ZerglingGo: not implemented in bscone build
+		return false;
 	}
 
 	@bindThis
@@ -72,7 +70,6 @@
 	}
 
 	@bindThis
->>>>>>> 9c5559a5
 	public extractDbHost(uri: string): string {
 		const url = new URL(uri);
 		return this.toPuny(url.hostname);
