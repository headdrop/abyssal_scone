/*
 * SPDX-FileCopyrightText: syuilo and misskey-project
 * SPDX-License-Identifier: AGPL-3.0-only
 */

import { Inject, Injectable } from '@nestjs/common';
import * as Redis from 'ioredis';
import { In } from 'typeorm';
import { ModuleRef } from '@nestjs/core';
import type {
	MiRole,
	MiRoleAssignment,
	RoleAssignmentsRepository,
	RolesRepository,
	UsersRepository,
} from '@/models/_.js';
import { MemoryKVCache, MemorySingleCache } from '@/misc/cache.js';
import type { MiUser } from '@/models/User.js';
import { DI } from '@/di-symbols.js';
import { bindThis } from '@/decorators.js';
import { MetaService } from '@/core/MetaService.js';
import { CacheService } from '@/core/CacheService.js';
import type { RoleCondFormulaValue } from '@/models/Role.js';
import { UserEntityService } from '@/core/entities/UserEntityService.js';
import type { GlobalEvents } from '@/core/GlobalEventService.js';
import { GlobalEventService } from '@/core/GlobalEventService.js';
import { IdService } from '@/core/IdService.js';
import { ModerationLogService } from '@/core/ModerationLogService.js';
import type { Packed } from '@/misc/json-schema.js';
import { FanoutTimelineService } from '@/core/FanoutTimelineService.js';
import { NotificationService } from '@/core/NotificationService.js';
import type { OnApplicationShutdown, OnModuleInit } from '@nestjs/common';

export type RolePolicies = {
	gtlAvailable: boolean;
	ltlAvailable: boolean;
	canPublicNote: boolean;
<<<<<<< HEAD
	canEditNote: boolean;
=======
	mentionLimit: number;
>>>>>>> 78ff90f2
	canInvite: boolean;
	inviteLimit: number;
	inviteLimitCycle: number;
	inviteExpirationTime: number;
	canManageCustomEmojis: boolean;
	canManageAvatarDecorations: boolean;
	canSearchNotes: boolean;
	canUseTranslator: boolean;
	canHideAds: boolean;
	driveCapacityMb: number;
	alwaysMarkNsfw: boolean;
	pinLimit: number;
	antennaLimit: number;
	wordMuteLimit: number;
	webhookLimit: number;
	clipLimit: number;
	noteEachClipsLimit: number;
	userListLimit: number;
	userEachUserListsLimit: number;
	rateLimitFactor: number;
	avatarDecorationLimit: number;
};

export const DEFAULT_POLICIES: RolePolicies = {
	gtlAvailable: true,
	ltlAvailable: true,
	canPublicNote: true,
<<<<<<< HEAD
	canEditNote: true,
=======
	mentionLimit: 20,
>>>>>>> 78ff90f2
	canInvite: false,
	inviteLimit: 0,
	inviteLimitCycle: 60 * 24 * 7,
	inviteExpirationTime: 0,
	canManageCustomEmojis: false,
	canManageAvatarDecorations: false,
	canSearchNotes: false,
	canUseTranslator: true,
	canHideAds: false,
	driveCapacityMb: 100,
	alwaysMarkNsfw: false,
	pinLimit: 5,
	antennaLimit: 5,
	wordMuteLimit: 200,
	webhookLimit: 3,
	clipLimit: 10,
	noteEachClipsLimit: 200,
	userListLimit: 10,
	userEachUserListsLimit: 50,
	rateLimitFactor: 1,
	avatarDecorationLimit: 1,
};

@Injectable()
export class RoleService implements OnApplicationShutdown, OnModuleInit {
	private rolesCache: MemorySingleCache<MiRole[]>;
	private roleAssignmentByUserIdCache: MemoryKVCache<MiRoleAssignment[]>;
	private notificationService: NotificationService;

	public static AlreadyAssignedError = class extends Error {};
	public static NotAssignedError = class extends Error {};

	constructor(
		private moduleRef: ModuleRef,

		@Inject(DI.redis)
		private redisClient: Redis.Redis,

		@Inject(DI.redisForTimelines)
		private redisForTimelines: Redis.Redis,

		@Inject(DI.redisForSub)
		private redisForSub: Redis.Redis,

		@Inject(DI.usersRepository)
		private usersRepository: UsersRepository,

		@Inject(DI.rolesRepository)
		private rolesRepository: RolesRepository,

		@Inject(DI.roleAssignmentsRepository)
		private roleAssignmentsRepository: RoleAssignmentsRepository,

		private metaService: MetaService,
		private cacheService: CacheService,
		private userEntityService: UserEntityService,
		private globalEventService: GlobalEventService,
		private idService: IdService,
		private moderationLogService: ModerationLogService,
		private fanoutTimelineService: FanoutTimelineService,
	) {
		//this.onMessage = this.onMessage.bind(this);

		this.rolesCache = new MemorySingleCache<MiRole[]>(1000 * 60 * 60 * 1);
		this.roleAssignmentByUserIdCache = new MemoryKVCache<MiRoleAssignment[]>(1000 * 60 * 60 * 1);

		this.redisForSub.on('message', this.onMessage);
	}

	async onModuleInit() {
		this.notificationService = this.moduleRef.get(NotificationService.name);
	}

	@bindThis
	private async onMessage(_: string, data: string): Promise<void> {
		const obj = JSON.parse(data);

		if (obj.channel === 'internal') {
			const { type, body } = obj.message as GlobalEvents['internal']['payload'];
			switch (type) {
				case 'roleCreated': {
					const cached = this.rolesCache.get();
					if (cached) {
						cached.push({
							...body,
							updatedAt: new Date(body.updatedAt),
							lastUsedAt: new Date(body.lastUsedAt),
						});
					}
					break;
				}
				case 'roleUpdated': {
					const cached = this.rolesCache.get();
					if (cached) {
						const i = cached.findIndex(x => x.id === body.id);
						if (i > -1) {
							cached[i] = {
								...body,
								updatedAt: new Date(body.updatedAt),
								lastUsedAt: new Date(body.lastUsedAt),
							};
						}
					}
					break;
				}
				case 'roleDeleted': {
					const cached = this.rolesCache.get();
					if (cached) {
						this.rolesCache.set(cached.filter(x => x.id !== body.id));
					}
					break;
				}
				case 'userRoleAssigned': {
					const cached = this.roleAssignmentByUserIdCache.get(body.userId);
					if (cached) {
						cached.push({ // TODO: このあたりのデシリアライズ処理は各modelファイル内に関数としてexportしたい
							...body,
							expiresAt: body.expiresAt ? new Date(body.expiresAt) : null,
							user: null, // joinなカラムは通常取ってこないので
							role: null, // joinなカラムは通常取ってこないので
						});
					}
					break;
				}
				case 'userRoleUnassigned': {
					const cached = this.roleAssignmentByUserIdCache.get(body.userId);
					if (cached) {
						this.roleAssignmentByUserIdCache.set(body.userId, cached.filter(x => x.id !== body.id));
					}
					break;
				}
				default:
					break;
			}
		}
	}

	@bindThis
	private evalCond(user: MiUser, roles: MiRole[], value: RoleCondFormulaValue): boolean {
		try {
			switch (value.type) {
				case 'and': {
					return value.values.every(v => this.evalCond(user, roles, v));
				}
				case 'or': {
					return value.values.some(v => this.evalCond(user, roles, v));
				}
				case 'not': {
					return !this.evalCond(user, roles, value.value);
				}
				case 'roleAssignedTo': {
					return roles.some(r => r.id === value.roleId);
				}
				case 'isLocal': {
					return this.userEntityService.isLocalUser(user);
				}
				case 'isRemote': {
					return this.userEntityService.isRemoteUser(user);
				}
				case 'createdLessThan': {
					return this.idService.parse(user.id).date.getTime() > (Date.now() - (value.sec * 1000));
				}
				case 'createdMoreThan': {
					return this.idService.parse(user.id).date.getTime() < (Date.now() - (value.sec * 1000));
				}
				case 'followersLessThanOrEq': {
					return user.followersCount <= value.value;
				}
				case 'followersMoreThanOrEq': {
					return user.followersCount >= value.value;
				}
				case 'followingLessThanOrEq': {
					return user.followingCount <= value.value;
				}
				case 'followingMoreThanOrEq': {
					return user.followingCount >= value.value;
				}
				case 'notesLessThanOrEq': {
					return user.notesCount <= value.value;
				}
				case 'notesMoreThanOrEq': {
					return user.notesCount >= value.value;
				}
				default:
					return false;
			}
		} catch (err) {
			// TODO: log error
			return false;
		}
	}

	@bindThis
	public async getRoles() {
		const roles = await this.rolesCache.fetch(() => this.rolesRepository.findBy({}));
		return roles;
	}

	@bindThis
	public async getUserAssigns(userId: MiUser['id']) {
		const now = Date.now();
		let assigns = await this.roleAssignmentByUserIdCache.fetch(userId, () => this.roleAssignmentsRepository.findBy({ userId }));
		// 期限切れのロールを除外
		assigns = assigns.filter(a => a.expiresAt == null || (a.expiresAt.getTime() > now));
		return assigns;
	}

	@bindThis
	public async getUserRoles(userId: MiUser['id']) {
		const roles = await this.rolesCache.fetch(() => this.rolesRepository.findBy({}));
		const assigns = await this.getUserAssigns(userId);
		const assignedRoles = roles.filter(r => assigns.map(x => x.roleId).includes(r.id));
		const user = roles.some(r => r.target === 'conditional') ? await this.cacheService.findUserById(userId) : null;
		const matchedCondRoles = roles.filter(r => r.target === 'conditional' && this.evalCond(user!, assignedRoles, r.condFormula));
		return [...assignedRoles, ...matchedCondRoles];
	}

	/**
	 * 指定ユーザーのバッジロール一覧取得
	 */
	@bindThis
	public async getUserBadgeRoles(userId: MiUser['id']) {
		const now = Date.now();
		let assigns = await this.roleAssignmentByUserIdCache.fetch(userId, () => this.roleAssignmentsRepository.findBy({ userId }));
		// 期限切れのロールを除外
		assigns = assigns.filter(a => a.expiresAt == null || (a.expiresAt.getTime() > now));
		const roles = await this.rolesCache.fetch(() => this.rolesRepository.findBy({}));
		const assignedRoles = roles.filter(r => assigns.map(x => x.roleId).includes(r.id));
		const assignedBadgeRoles = assignedRoles.filter(r => r.asBadge);
		const badgeCondRoles = roles.filter(r => r.asBadge && (r.target === 'conditional'));
		if (badgeCondRoles.length > 0) {
			const user = roles.some(r => r.target === 'conditional') ? await this.cacheService.findUserById(userId) : null;
			const matchedBadgeCondRoles = badgeCondRoles.filter(r => this.evalCond(user!, assignedRoles, r.condFormula));
			return [...assignedBadgeRoles, ...matchedBadgeCondRoles];
		} else {
			return assignedBadgeRoles;
		}
	}

	@bindThis
	public async getUserPolicies(userId: MiUser['id'] | null): Promise<RolePolicies> {
		const meta = await this.metaService.fetch();
		const basePolicies = { ...DEFAULT_POLICIES, ...meta.policies };

		if (userId == null) return basePolicies;

		const roles = await this.getUserRoles(userId);

		function calc<T extends keyof RolePolicies>(name: T, aggregate: (values: RolePolicies[T][]) => RolePolicies[T]) {
			if (roles.length === 0) return basePolicies[name];

			const policies = roles.map(role => role.policies[name] ?? { priority: 0, useDefault: true });

			const p2 = policies.filter(policy => policy.priority === 2);
			if (p2.length > 0) return aggregate(p2.map(policy => policy.useDefault ? basePolicies[name] : policy.value));

			const p1 = policies.filter(policy => policy.priority === 1);
			if (p1.length > 0) return aggregate(p1.map(policy => policy.useDefault ? basePolicies[name] : policy.value));

			return aggregate(policies.map(policy => policy.useDefault ? basePolicies[name] : policy.value));
		}

		return {
			gtlAvailable: calc('gtlAvailable', vs => vs.some(v => v === true)),
			ltlAvailable: calc('ltlAvailable', vs => vs.some(v => v === true)),
			canPublicNote: calc('canPublicNote', vs => vs.some(v => v === true)),
<<<<<<< HEAD
			canEditNote: calc('canEditNote', vs => vs.some(v => v === true)),
=======
			mentionLimit: calc('mentionLimit', vs => Math.max(...vs)),
>>>>>>> 78ff90f2
			canInvite: calc('canInvite', vs => vs.some(v => v === true)),
			inviteLimit: calc('inviteLimit', vs => Math.max(...vs)),
			inviteLimitCycle: calc('inviteLimitCycle', vs => Math.max(...vs)),
			inviteExpirationTime: calc('inviteExpirationTime', vs => Math.max(...vs)),
			canManageCustomEmojis: calc('canManageCustomEmojis', vs => vs.some(v => v === true)),
			canManageAvatarDecorations: calc('canManageAvatarDecorations', vs => vs.some(v => v === true)),
			canSearchNotes: calc('canSearchNotes', vs => vs.some(v => v === true)),
			canUseTranslator: calc('canUseTranslator', vs => vs.some(v => v === true)),
			canHideAds: calc('canHideAds', vs => vs.some(v => v === true)),
			driveCapacityMb: calc('driveCapacityMb', vs => Math.max(...vs)),
			alwaysMarkNsfw: calc('alwaysMarkNsfw', vs => vs.some(v => v === true)),
			pinLimit: calc('pinLimit', vs => Math.max(...vs)),
			antennaLimit: calc('antennaLimit', vs => Math.max(...vs)),
			wordMuteLimit: calc('wordMuteLimit', vs => Math.max(...vs)),
			webhookLimit: calc('webhookLimit', vs => Math.max(...vs)),
			clipLimit: calc('clipLimit', vs => Math.max(...vs)),
			noteEachClipsLimit: calc('noteEachClipsLimit', vs => Math.max(...vs)),
			userListLimit: calc('userListLimit', vs => Math.max(...vs)),
			userEachUserListsLimit: calc('userEachUserListsLimit', vs => Math.max(...vs)),
			rateLimitFactor: calc('rateLimitFactor', vs => Math.max(...vs)),
			avatarDecorationLimit: calc('avatarDecorationLimit', vs => Math.max(...vs)),
		};
	}

	@bindThis
	public async isModerator(user: { id: MiUser['id']; isRoot: MiUser['isRoot'] } | null): Promise<boolean> {
		if (user == null) return false;
		return user.isRoot || (await this.getUserRoles(user.id)).some(r => r.isModerator || r.isAdministrator);
	}

	@bindThis
	public async isAdministrator(user: { id: MiUser['id']; isRoot: MiUser['isRoot'] } | null): Promise<boolean> {
		if (user == null) return false;
		return user.isRoot || (await this.getUserRoles(user.id)).some(r => r.isAdministrator);
	}

	@bindThis
	public async isExplorable(role: { id: MiRole['id']} | null): Promise<boolean> {
		if (role == null) return false;
		const check = await this.rolesRepository.findOneBy({ id: role.id });
		if (check == null) return false;
		return check.isExplorable;
	}

	@bindThis
	public async getModeratorIds(includeAdmins = true): Promise<MiUser['id'][]> {
		const roles = await this.rolesCache.fetch(() => this.rolesRepository.findBy({}));
		const moderatorRoles = includeAdmins ? roles.filter(r => r.isModerator || r.isAdministrator) : roles.filter(r => r.isModerator);
		const assigns = moderatorRoles.length > 0 ? await this.roleAssignmentsRepository.findBy({
			roleId: In(moderatorRoles.map(r => r.id)),
		}) : [];
		// TODO: isRootなアカウントも含める
		return assigns.map(a => a.userId);
	}

	@bindThis
	public async getModerators(includeAdmins = true): Promise<MiUser[]> {
		const ids = await this.getModeratorIds(includeAdmins);
		const users = ids.length > 0 ? await this.usersRepository.findBy({
			id: In(ids),
		}) : [];
		return users;
	}

	@bindThis
	public async getAdministratorIds(): Promise<MiUser['id'][]> {
		const roles = await this.rolesCache.fetch(() => this.rolesRepository.findBy({}));
		const administratorRoles = roles.filter(r => r.isAdministrator);
		const assigns = administratorRoles.length > 0 ? await this.roleAssignmentsRepository.findBy({
			roleId: In(administratorRoles.map(r => r.id)),
		}) : [];
		// TODO: isRootなアカウントも含める
		return assigns.map(a => a.userId);
	}

	@bindThis
	public async getAdministrators(): Promise<MiUser[]> {
		const ids = await this.getAdministratorIds();
		const users = ids.length > 0 ? await this.usersRepository.findBy({
			id: In(ids),
		}) : [];
		return users;
	}

	@bindThis
	public async assign(userId: MiUser['id'], roleId: MiRole['id'], expiresAt: Date | null = null, moderator?: MiUser): Promise<void> {
		const now = Date.now();

		const role = await this.rolesRepository.findOneByOrFail({ id: roleId });

		const existing = await this.roleAssignmentsRepository.findOneBy({
			roleId: roleId,
			userId: userId,
		});

		if (existing) {
			if (existing.expiresAt && (existing.expiresAt.getTime() < now)) {
				await this.roleAssignmentsRepository.delete({
					roleId: roleId,
					userId: userId,
				});
			} else {
				throw new RoleService.AlreadyAssignedError();
			}
		}

		const created = await this.roleAssignmentsRepository.insert({
			id: this.idService.gen(now),
			expiresAt: expiresAt,
			roleId: roleId,
			userId: userId,
		}).then(x => this.roleAssignmentsRepository.findOneByOrFail(x.identifiers[0]));

		this.rolesRepository.update(roleId, {
			lastUsedAt: new Date(),
		});

		this.globalEventService.publishInternalEvent('userRoleAssigned', created);

		if (role.isPublic) {
			this.notificationService.createNotification(userId, 'roleAssigned', {
				roleId: roleId,
			});
		}

		if (moderator) {
			const user = await this.usersRepository.findOneByOrFail({ id: userId });
			this.moderationLogService.log(moderator, 'assignRole', {
				roleId: roleId,
				roleName: role.name,
				userId: userId,
				userUsername: user.username,
				userHost: user.host,
				expiresAt: expiresAt ? expiresAt.toISOString() : null,
			});
		}
	}

	@bindThis
	public async unassign(userId: MiUser['id'], roleId: MiRole['id'], moderator?: MiUser): Promise<void> {
		const now = new Date();

		const existing = await this.roleAssignmentsRepository.findOneBy({ roleId, userId });
		if (existing == null) {
			throw new RoleService.NotAssignedError();
		} else if (existing.expiresAt && (existing.expiresAt.getTime() < now.getTime())) {
			await this.roleAssignmentsRepository.delete({
				roleId: roleId,
				userId: userId,
			});
			throw new RoleService.NotAssignedError();
		}

		await this.roleAssignmentsRepository.delete(existing.id);

		this.rolesRepository.update(roleId, {
			lastUsedAt: now,
		});

		this.globalEventService.publishInternalEvent('userRoleUnassigned', existing);

		if (moderator) {
			const [user, role] = await Promise.all([
				this.usersRepository.findOneByOrFail({ id: userId }),
				this.rolesRepository.findOneByOrFail({ id: roleId }),
			]);
			this.moderationLogService.log(moderator, 'unassignRole', {
				roleId: roleId,
				roleName: role.name,
				userId: userId,
				userUsername: user.username,
				userHost: user.host,
			});
		}
	}

	@bindThis
	public async addNoteToRoleTimeline(note: Packed<'Note'>): Promise<void> {
		const roles = await this.getUserRoles(note.userId);

		const redisPipeline = this.redisForTimelines.pipeline();

		for (const role of roles) {
			this.fanoutTimelineService.push(`roleTimeline:${role.id}`, note.id, 1000, redisPipeline);
			this.globalEventService.publishRoleTimelineStream(role.id, 'note', note);
		}

		redisPipeline.exec();
	}

	@bindThis
	public async create(values: Partial<MiRole>, moderator?: MiUser): Promise<MiRole> {
		const date = new Date();
		const created = await this.rolesRepository.insert({
			id: this.idService.gen(date.getTime()),
			updatedAt: date,
			lastUsedAt: date,
			name: values.name,
			description: values.description,
			color: values.color,
			iconUrl: values.iconUrl,
			target: values.target,
			condFormula: values.condFormula,
			isPublic: values.isPublic,
			isAdministrator: values.isAdministrator,
			isModerator: values.isModerator,
			isExplorable: values.isExplorable,
			asBadge: values.asBadge,
			canEditMembersByModerator: values.canEditMembersByModerator,
			displayOrder: values.displayOrder,
			policies: values.policies,
		}).then(x => this.rolesRepository.findOneByOrFail(x.identifiers[0]));

		this.globalEventService.publishInternalEvent('roleCreated', created);

		if (moderator) {
			this.moderationLogService.log(moderator, 'createRole', {
				roleId: created.id,
				role: created,
			});
		}

		return created;
	}

	@bindThis
	public async update(role: MiRole, params: Partial<MiRole>, moderator?: MiUser): Promise<void> {
		const date = new Date();
		await this.rolesRepository.update(role.id, {
			updatedAt: date,
			...params,
		});

		const updated = await this.rolesRepository.findOneByOrFail({ id: role.id });
		this.globalEventService.publishInternalEvent('roleUpdated', updated);

		if (moderator) {
			this.moderationLogService.log(moderator, 'updateRole', {
				roleId: role.id,
				before: role,
				after: updated,
			});
		}
	}

	@bindThis
	public async delete(role: MiRole, moderator?: MiUser): Promise<void> {
		await this.rolesRepository.delete({ id: role.id });
		this.globalEventService.publishInternalEvent('roleDeleted', role);

		if (moderator) {
			this.moderationLogService.log(moderator, 'deleteRole', {
				roleId: role.id,
				role: role,
			});
		}
	}

	@bindThis
	public dispose(): void {
		this.redisForSub.off('message', this.onMessage);
		this.roleAssignmentByUserIdCache.dispose();
	}

	@bindThis
	public onApplicationShutdown(signal?: string | undefined): void {
		this.dispose();
	}
}<|MERGE_RESOLUTION|>--- conflicted
+++ resolved
@@ -35,11 +35,8 @@
 	gtlAvailable: boolean;
 	ltlAvailable: boolean;
 	canPublicNote: boolean;
-<<<<<<< HEAD
 	canEditNote: boolean;
-=======
 	mentionLimit: number;
->>>>>>> 78ff90f2
 	canInvite: boolean;
 	inviteLimit: number;
 	inviteLimitCycle: number;
@@ -67,11 +64,8 @@
 	gtlAvailable: true,
 	ltlAvailable: true,
 	canPublicNote: true,
-<<<<<<< HEAD
 	canEditNote: true,
-=======
 	mentionLimit: 20,
->>>>>>> 78ff90f2
 	canInvite: false,
 	inviteLimit: 0,
 	inviteLimitCycle: 60 * 24 * 7,
@@ -101,8 +95,8 @@
 	private roleAssignmentByUserIdCache: MemoryKVCache<MiRoleAssignment[]>;
 	private notificationService: NotificationService;
 
-	public static AlreadyAssignedError = class extends Error {};
-	public static NotAssignedError = class extends Error {};
+	public static AlreadyAssignedError = class extends Error { };
+	public static NotAssignedError = class extends Error { };
 
 	constructor(
 		private moduleRef: ModuleRef,
@@ -338,11 +332,8 @@
 			gtlAvailable: calc('gtlAvailable', vs => vs.some(v => v === true)),
 			ltlAvailable: calc('ltlAvailable', vs => vs.some(v => v === true)),
 			canPublicNote: calc('canPublicNote', vs => vs.some(v => v === true)),
-<<<<<<< HEAD
 			canEditNote: calc('canEditNote', vs => vs.some(v => v === true)),
-=======
 			mentionLimit: calc('mentionLimit', vs => Math.max(...vs)),
->>>>>>> 78ff90f2
 			canInvite: calc('canInvite', vs => vs.some(v => v === true)),
 			inviteLimit: calc('inviteLimit', vs => Math.max(...vs)),
 			inviteLimitCycle: calc('inviteLimitCycle', vs => Math.max(...vs)),
@@ -380,7 +371,7 @@
 	}
 
 	@bindThis
-	public async isExplorable(role: { id: MiRole['id']} | null): Promise<boolean> {
+	public async isExplorable(role: { id: MiRole['id'] } | null): Promise<boolean> {
 		if (role == null) return false;
 		const check = await this.rolesRepository.findOneBy({ id: role.id });
 		if (check == null) return false;
