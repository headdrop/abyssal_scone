--- conflicted
+++ resolved
@@ -271,8 +271,6 @@
 			}
 		}
 
-<<<<<<< HEAD
-=======
 		const hasProhibitedWords = await this.checkProhibitedWordsContain({
 			cw: data.cw,
 			text: data.text,
@@ -283,13 +281,6 @@
 			throw new IdentifiableError('689ee33f-f97c-479a-ac49-1b9f8140af99', 'Note contains prohibited words');
 		}
 
-		const inSilencedInstance = this.utilityService.isSilencedHost(meta.silencedHosts, user.host);
-
-		if (data.visibility === 'public' && inSilencedInstance && user.host !== null) {
-			data.visibility = 'home';
-		}
-
->>>>>>> 78ff90f2
 		if (data.renote) {
 			switch (data.renote.visibility) {
 				case 'public':
