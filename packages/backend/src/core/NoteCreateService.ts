/*
 * SPDX-FileCopyrightText: syuilo and misskey-project
 * SPDX-License-Identifier: AGPL-3.0-only
 */

import { setImmediate } from 'node:timers/promises';
import * as mfm from 'mfm-js';
import { In, DataSource, IsNull, LessThan } from 'typeorm';
import * as Redis from 'ioredis';
import { Inject, Injectable, OnApplicationShutdown } from '@nestjs/common';
import { extractMentions } from '@/misc/extract-mentions.js';
import { extractCustomEmojisFromMfm } from '@/misc/extract-custom-emojis-from-mfm.js';
import { extractHashtags } from '@/misc/extract-hashtags.js';
import type { IMentionedRemoteUsers } from '@/models/Note.js';
import { MiNote } from '@/models/Note.js';
import type { ChannelFollowingsRepository, ChannelsRepository, FollowingsRepository, InstancesRepository, MiFollowing, MiMeta, MutingsRepository, NotesRepository, NoteThreadMutingsRepository, UserListMembershipsRepository, UserProfilesRepository, UsersRepository } from '@/models/_.js';
import type { MiDriveFile } from '@/models/DriveFile.js';
import type { MiApp } from '@/models/App.js';
import { concat } from '@/misc/prelude/array.js';
import { IdService } from '@/core/IdService.js';
import type { MiUser, MiLocalUser, MiRemoteUser } from '@/models/User.js';
import type { IPoll } from '@/models/Poll.js';
import { MiPoll } from '@/models/Poll.js';
import { isDuplicateKeyValueError } from '@/misc/is-duplicate-key-value-error.js';
import type { MiChannel } from '@/models/Channel.js';
import { normalizeForSearch } from '@/misc/normalize-for-search.js';
import { RelayService } from '@/core/RelayService.js';
import { FederatedInstanceService } from '@/core/FederatedInstanceService.js';
import { DI } from '@/di-symbols.js';
import type { Config } from '@/config.js';
import NotesChart from '@/core/chart/charts/notes.js';
import PerUserNotesChart from '@/core/chart/charts/per-user-notes.js';
import InstanceChart from '@/core/chart/charts/instance.js';
import ActiveUsersChart from '@/core/chart/charts/active-users.js';
import { GlobalEventService } from '@/core/GlobalEventService.js';
import { NotificationService } from '@/core/NotificationService.js';
import { UserWebhookService } from '@/core/UserWebhookService.js';
import { HashtagService } from '@/core/HashtagService.js';
import { AntennaService } from '@/core/AntennaService.js';
import { QueueService } from '@/core/QueueService.js';
import { NoteEntityService } from '@/core/entities/NoteEntityService.js';
import { UserEntityService } from '@/core/entities/UserEntityService.js';
import { ApRendererService } from '@/core/activitypub/ApRendererService.js';
import { ApDeliverManagerService } from '@/core/activitypub/ApDeliverManagerService.js';
import { NoteReadService } from '@/core/NoteReadService.js';
import { RemoteUserResolveService } from '@/core/RemoteUserResolveService.js';
import { bindThis } from '@/decorators.js';
import { DB_MAX_NOTE_TEXT_LENGTH } from '@/const.js';
import { RoleService } from '@/core/RoleService.js';
import { SearchService } from '@/core/SearchService.js';
import { FeaturedService } from '@/core/FeaturedService.js';
import { FanoutTimelineService } from '@/core/FanoutTimelineService.js';
import { UtilityService } from '@/core/UtilityService.js';
import { UserBlockingService } from '@/core/UserBlockingService.js';
import { isReply } from '@/misc/is-reply.js';
import { trackPromise } from '@/misc/promise-tracker.js';
import { IdentifiableError } from '@/misc/identifiable-error.js';
import { CollapsedQueue } from '@/misc/collapsed-queue.js';

type NotificationType = 'reply' | 'renote' | 'quote' | 'mention';

class NotificationManager {
	private notifier: { id: MiUser['id']; };
	private note: MiNote;
	private queue: {
		target: MiLocalUser['id'];
		reason: NotificationType;
	}[];

	constructor(
		private mutingsRepository: MutingsRepository,
		private notificationService: NotificationService,
		notifier: { id: MiUser['id']; },
		note: MiNote,
	) {
		this.notifier = notifier;
		this.note = note;
		this.queue = [];
	}

	@bindThis
	public push(notifiee: MiLocalUser['id'], reason: NotificationType) {
		// 自分自身へは通知しない
		if (this.notifier.id === notifiee) return;

		const exist = this.queue.find(x => x.target === notifiee);

		if (exist) {
			// 「メンションされているかつ返信されている」場合は、メンションとしての通知ではなく返信としての通知にする
			if (reason !== 'mention') {
				exist.reason = reason;
			}
		} else {
			this.queue.push({
				reason: reason,
				target: notifiee,
			});
		}
	}

	@bindThis
	public async notify() {
		for (const x of this.queue) {
			if (x.reason === 'renote') {
				this.notificationService.createNotification(x.target, 'renote', {
					noteId: this.note.id,
					targetNoteId: this.note.renoteId!,
				}, this.notifier.id);
			} else {
				this.notificationService.createNotification(x.target, x.reason, {
					noteId: this.note.id,
				}, this.notifier.id);
			}
		}
	}
}

type MinimumUser = {
	id: MiUser['id'];
	host: MiUser['host'];
	username: MiUser['username'];
	uri: MiUser['uri'];
};

type Option = {
	createdAt?: Date | null;
	name?: string | null;
	text?: string | null;
	reply?: MiNote | null;
	renote?: MiNote | null;
	files?: MiDriveFile[] | null;
	poll?: IPoll | null;
	localOnly?: boolean | null;
	reactionAcceptance?: MiNote['reactionAcceptance'];
	cw?: string | null;
	visibility?: string;
	visibleUsers?: MinimumUser[] | null;
	channel?: MiChannel | null;
	apMentions?: MinimumUser[] | null;
	apHashtags?: string[] | null;
	apEmojis?: string[] | null;
	uri?: string | null;
	url?: string | null;
	app?: MiApp | null;
};

@Injectable()
export class NoteCreateService implements OnApplicationShutdown {
	#shutdownController = new AbortController();
	private updateNotesCountQueue: CollapsedQueue<MiNote['id'], number>;

	constructor(
		@Inject(DI.config)
		private config: Config,

		@Inject(DI.meta)
		private meta: MiMeta,

		@Inject(DI.db)
		private db: DataSource,

		@Inject(DI.redisForTimelines)
		private redisForTimelines: Redis.Redis,

		@Inject(DI.usersRepository)
		private usersRepository: UsersRepository,

		@Inject(DI.notesRepository)
		private notesRepository: NotesRepository,

		@Inject(DI.mutingsRepository)
		private mutingsRepository: MutingsRepository,

		@Inject(DI.instancesRepository)
		private instancesRepository: InstancesRepository,

		@Inject(DI.userProfilesRepository)
		private userProfilesRepository: UserProfilesRepository,

		@Inject(DI.userListMembershipsRepository)
		private userListMembershipsRepository: UserListMembershipsRepository,

		@Inject(DI.channelsRepository)
		private channelsRepository: ChannelsRepository,

		@Inject(DI.noteThreadMutingsRepository)
		private noteThreadMutingsRepository: NoteThreadMutingsRepository,

		@Inject(DI.followingsRepository)
		private followingsRepository: FollowingsRepository,

		@Inject(DI.channelFollowingsRepository)
		private channelFollowingsRepository: ChannelFollowingsRepository,

		private userEntityService: UserEntityService,
		private noteEntityService: NoteEntityService,
		private idService: IdService,
		private globalEventService: GlobalEventService,
		private queueService: QueueService,
		private fanoutTimelineService: FanoutTimelineService,
		private noteReadService: NoteReadService,
		private notificationService: NotificationService,
		private relayService: RelayService,
		private federatedInstanceService: FederatedInstanceService,
		private hashtagService: HashtagService,
		private antennaService: AntennaService,
		private webhookService: UserWebhookService,
		private featuredService: FeaturedService,
		private remoteUserResolveService: RemoteUserResolveService,
		private apDeliverManagerService: ApDeliverManagerService,
		private apRendererService: ApRendererService,
		private roleService: RoleService,
		private searchService: SearchService,
		private utilityService: UtilityService,
		private notesChart: NotesChart,
		private perUserNotesChart: PerUserNotesChart,
		private activeUsersChart: ActiveUsersChart,
		private instanceChart: InstanceChart,
		private userBlockingService: UserBlockingService,
	) {
		this.updateNotesCountQueue = new CollapsedQueue(60 * 1000 * 5, this.collapseNotesCount, this.performUpdateNotesCount);
	}

	@bindThis
	public async create(user: {
		id: MiUser['id'];
		username: MiUser['username'];
		host: MiUser['host'];
		isBot: MiUser['isBot'];
		isCat: MiUser['isCat'];
	}, data: Option, silent = false): Promise<MiNote> {
		// チャンネル外にリプライしたら対象のスコープに合わせる
		// (クライアントサイドでやっても良い処理だと思うけどとりあえずサーバーサイドで)
		if (data.reply && data.channel && data.reply.channelId !== data.channel.id) {
			if (data.reply.channelId) {
				data.channel = await this.channelsRepository.findOneBy({ id: data.reply.channelId });
			} else {
				data.channel = null;
			}
		}

		// チャンネル内にリプライしたら対象のスコープに合わせる
		// (クライアントサイドでやっても良い処理だと思うけどとりあえずサーバーサイドで)
		if (data.reply && (data.channel == null) && data.reply.channelId) {
			data.channel = await this.channelsRepository.findOneBy({ id: data.reply.channelId });
		}

		if (data.createdAt == null) data.createdAt = new Date();
		if (data.visibility == null) data.visibility = 'public';
		if (data.localOnly == null) data.localOnly = false;
		if (data.channel != null) data.visibility = 'public';
		if (data.channel != null) data.visibleUsers = [];
		if (data.channel != null) data.localOnly = true;

<<<<<<< HEAD
		if (user.host !== null) {
			const instance = await this.instancesRepository.findOneBy({ host: this.utilityService.toPuny(user.host) });

			if (instance !== null && instance.isSilenced && (data.visibility === 'public') && ((await this.roleService.getUserPolicies(user.id)).ignoreServerSilence !== true)) {
				data.visibility = 'home';
			}
		}

		const meta = await this.metaService.fetch();

=======
>>>>>>> 781e64aa
		if (data.visibility === 'public' && data.channel == null) {
			const sensitiveWords = this.meta.sensitiveWords;
			if (this.utilityService.isKeyWordIncluded(data.cw ?? data.text ?? '', sensitiveWords)) {
				data.visibility = 'home';
			} else if ((await this.roleService.getUserPolicies(user.id)).canPublicNote === false) {
				data.visibility = 'home';
			}
		}

		const hasProhibitedWords = this.checkProhibitedWordsContain({
			cw: data.cw,
			text: data.text,
			pollChoices: data.poll?.choices,
		}, this.meta.prohibitedWords);

		if (hasProhibitedWords) {
			throw new IdentifiableError('689ee33f-f97c-479a-ac49-1b9f8140af99', 'Note contains prohibited words');
		}

<<<<<<< HEAD
=======
		const inSilencedInstance = this.utilityService.isSilencedHost(this.meta.silencedHosts, user.host);

		if (data.visibility === 'public' && inSilencedInstance && user.host !== null) {
			data.visibility = 'home';
		}

>>>>>>> 781e64aa
		if (data.renote) {
			switch (data.renote.visibility) {
				case 'public':
					// public noteは無条件にrenote可能
					break;
				case 'home':
					// home noteはhome以下にrenote可能
					if (data.visibility === 'public') {
						data.visibility = 'home';
					}
					break;
				case 'followers':
					// 他人のfollowers noteはreject
					if (data.renote.userId !== user.id) {
						throw new Error('Renote target is not public or home');
					}

					// Renote対象がfollowersならfollowersにする
					data.visibility = 'followers';
					break;
				case 'specified':
					// specified / direct noteはreject
					throw new Error('Renote target is not public or home');
			}
		}

		// Check blocking
		if (this.isRenote(data) && !this.isQuote(data)) {
			if (data.renote.userHost === null) {
				if (data.renote.userId !== user.id) {
					const blocked = await this.userBlockingService.checkBlocked(data.renote.userId, user.id);
					if (blocked) {
						throw new Error('blocked');
					}
				}
			}
		}

		// 返信対象がpublicではないならhomeにする
		if (data.reply && data.reply.visibility !== 'public' && data.visibility === 'public') {
			data.visibility = 'home';
		}

		// ローカルのみをRenoteしたらローカルのみにする
		if (data.renote && data.renote.localOnly && data.channel == null) {
			data.localOnly = true;
		}

		// ローカルのみにリプライしたらローカルのみにする
		if (data.reply && data.reply.localOnly && data.channel == null) {
			data.localOnly = true;
		}

		if (data.text) {
			if (data.text.length > DB_MAX_NOTE_TEXT_LENGTH) {
				data.text = data.text.slice(0, DB_MAX_NOTE_TEXT_LENGTH);
			}
			data.text = data.text.trim();
			if (data.text === '') {
				data.text = null;
			}
		} else {
			data.text = null;
		}

		let tags = data.apHashtags;
		let emojis = data.apEmojis;
		let mentionedUsers = data.apMentions;

		// Parse MFM if needed
		if (!tags || !emojis || !mentionedUsers) {
			const tokens = (data.text ? mfm.parse(data.text)! : []);
			const cwTokens = data.cw ? mfm.parse(data.cw)! : [];
			const choiceTokens = data.poll && data.poll.choices
				? concat(data.poll.choices.map(choice => mfm.parse(choice)!))
				: [];

			const combinedTokens = tokens.concat(cwTokens).concat(choiceTokens);

			tags = data.apHashtags ?? extractHashtags(combinedTokens);

			emojis = data.apEmojis ?? extractCustomEmojisFromMfm(combinedTokens);

			mentionedUsers = data.apMentions ?? await this.extractMentionedUsers(user, combinedTokens);
		}

		// if the host is media-silenced, custom emojis are not allowed
		if (this.utilityService.isMediaSilencedHost(this.meta.mediaSilencedHosts, user.host)) emojis = [];

		tags = tags.filter(tag => Array.from(tag).length <= 128).splice(0, 32);

		if (data.reply && (user.id !== data.reply.userId) && !mentionedUsers.some(u => u.id === data.reply!.userId)) {
			mentionedUsers.push(await this.usersRepository.findOneByOrFail({ id: data.reply!.userId }));
		}

		if (data.visibility === 'specified') {
			if (data.visibleUsers == null) throw new Error('invalid param');

			for (const u of data.visibleUsers) {
				if (!mentionedUsers.some(x => x.id === u.id)) {
					mentionedUsers.push(u);
				}
			}

			if (data.reply && !data.visibleUsers.some(x => x.id === data.reply!.userId)) {
				data.visibleUsers.push(await this.usersRepository.findOneByOrFail({ id: data.reply!.userId }));
			}
		}

		if (mentionedUsers.length > 0 && mentionedUsers.length > (await this.roleService.getUserPolicies(user.id)).mentionLimit) {
			throw new IdentifiableError('9f466dab-c856-48cd-9e65-ff90ff750580', 'Note contains too many mentions');
		}

		const note = await this.insertNote(user, data, tags, emojis, mentionedUsers);

		setImmediate('post created', { signal: this.#shutdownController.signal }).then(
			() => this.postNoteCreated(note, user, data, silent, tags!, mentionedUsers!),
			() => { /* aborted, ignore this */ },
		);

		return note;
	}

	@bindThis
	private async insertNote(user: { id: MiUser['id']; host: MiUser['host']; }, data: Option, tags: string[], emojis: string[], mentionedUsers: MinimumUser[]) {
		const insert = new MiNote({
			id: this.idService.gen(data.createdAt?.getTime()),
			fileIds: data.files ? data.files.map(file => file.id) : [],
			replyId: data.reply ? data.reply.id : null,
			renoteId: data.renote ? data.renote.id : null,
			channelId: data.channel ? data.channel.id : null,
			threadId: data.reply
				? data.reply.threadId
					? data.reply.threadId
					: data.reply.id
				: null,
			name: data.name,
			text: data.text,
			hasPoll: data.poll != null,
			cw: data.cw ?? null,
			tags: tags.map(tag => normalizeForSearch(tag)),
			emojis,
			userId: user.id,
			localOnly: data.localOnly!,
			reactionAcceptance: data.reactionAcceptance,
			visibility: data.visibility as any,
			visibleUserIds: data.visibility === 'specified'
				? data.visibleUsers
					? data.visibleUsers.map(u => u.id)
					: []
				: [],

			attachedFileTypes: data.files ? data.files.map(file => file.type) : [],

			// 以下非正規化データ
			replyUserId: data.reply ? data.reply.userId : null,
			replyUserHost: data.reply ? data.reply.userHost : null,
			renoteUserId: data.renote ? data.renote.userId : null,
			renoteUserHost: data.renote ? data.renote.userHost : null,
			userHost: user.host,
		});

		if (data.uri != null) insert.uri = data.uri;
		if (data.url != null) insert.url = data.url;

		// Append mentions data
		if (mentionedUsers.length > 0) {
			insert.mentions = mentionedUsers.map(u => u.id);
			const profiles = await this.userProfilesRepository.findBy({ userId: In(insert.mentions) });
			insert.mentionedRemoteUsers = JSON.stringify(mentionedUsers.filter(u => this.userEntityService.isRemoteUser(u)).map(u => {
				const profile = profiles.find(p => p.userId === u.id);
				const url = profile != null ? profile.url : null;
				return {
					uri: u.uri,
					url: url ?? undefined,
					username: u.username,
					host: u.host,
				} as IMentionedRemoteUsers[0];
			}));
		}

		// 投稿を作成
		try {
			if (insert.hasPoll) {
				// Start transaction
				await this.db.transaction(async transactionalEntityManager => {
					await transactionalEntityManager.insert(MiNote, insert);

					const poll = new MiPoll({
						noteId: insert.id,
						choices: data.poll!.choices,
						expiresAt: data.poll!.expiresAt,
						multiple: data.poll!.multiple,
						votes: new Array(data.poll!.choices.length).fill(0),
						noteVisibility: insert.visibility,
						userId: user.id,
						userHost: user.host,
						channelId: insert.channelId,
					});

					await transactionalEntityManager.insert(MiPoll, poll);
				});
			} else {
				await this.notesRepository.insert(insert);
			}

			return insert;
		} catch (e) {
			// duplicate key error
			if (isDuplicateKeyValueError(e)) {
				const err = new Error('Duplicated note');
				err.name = 'duplicated';
				throw err;
			}

			console.error(e);

			throw e;
		}
	}

	@bindThis
	private async postNoteCreated(note: MiNote, user: {
		id: MiUser['id'];
		username: MiUser['username'];
		host: MiUser['host'];
		isBot: MiUser['isBot'];
	}, data: Option, silent: boolean, tags: string[], mentionedUsers: MinimumUser[]) {
		this.notesChart.update(note, true);
		if (note.visibility !== 'specified' && (this.meta.enableChartsForRemoteUser || (user.host == null))) {
			this.perUserNotesChart.update(user, note, true);
		}

		// Register host
		if (this.userEntityService.isRemoteUser(user)) {
			this.federatedInstanceService.fetch(user.host).then(async i => {
				this.updateNotesCountQueue.enqueue(i.id, 1);
				if (this.meta.enableChartsForFederatedInstances) {
					this.instanceChart.updateNote(i.host, note, true);
				}
			});
		}

		// ハッシュタグ更新
		if (data.visibility === 'public' || data.visibility === 'home') {
			this.hashtagService.updateHashtags(user, tags);
		}

		// Increment notes count (user)
		this.incNotesCountOfUser(user);

		this.pushToTl(note, user);

		this.antennaService.addNoteToAntennas(note, user);

		if (data.reply) {
			this.saveReply(data.reply, note);
		}

		if (data.reply == null) {
			// TODO: キャッシュ
			this.followingsRepository.findBy({
				followeeId: user.id,
				notify: 'normal',
			}).then(followings => {
				if (note.visibility !== 'specified') {
					for (const following of followings) {
						// TODO: ワードミュート考慮
						this.notificationService.createNotification(following.followerId, 'note', {
							noteId: note.id,
						}, user.id);
					}
				}
			});
		}

		if (data.renote && data.renote.userId !== user.id && !user.isBot) {
			this.incRenoteCount(data.renote);
		}

		if (data.poll && data.poll.expiresAt) {
			const delay = data.poll.expiresAt.getTime() - Date.now();
			this.queueService.endedPollNotificationQueue.add(note.id, {
				noteId: note.id,
			}, {
				delay,
				removeOnComplete: true,
			});
		}

		if (!silent) {
			if (this.userEntityService.isLocalUser(user)) this.activeUsersChart.write(user);

			// 未読通知を作成
			if (data.visibility === 'specified') {
				if (data.visibleUsers == null) throw new Error('invalid param');

				for (const u of data.visibleUsers) {
					// ローカルユーザーのみ
					if (!this.userEntityService.isLocalUser(u)) continue;

					this.noteReadService.insertNoteUnread(u.id, note, {
						isSpecified: true,
						isMentioned: false,
					});
				}
			} else {
				for (const u of mentionedUsers) {
					// ローカルユーザーのみ
					if (!this.userEntityService.isLocalUser(u)) continue;

					this.noteReadService.insertNoteUnread(u.id, note, {
						isSpecified: false,
						isMentioned: true,
					});
				}
			}

			// Pack the note
			const noteObj = await this.noteEntityService.pack(note, null, { skipHide: true, withReactionAndUserPairCache: true });

			this.globalEventService.publishNotesStream(noteObj);

			this.roleService.addNoteToRoleTimeline(noteObj);

			this.webhookService.getActiveWebhooks().then(webhooks => {
				webhooks = webhooks.filter(x => x.userId === user.id && x.on.includes('note'));
				for (const webhook of webhooks) {
					this.queueService.userWebhookDeliver(webhook, 'note', {
						note: noteObj,
					});
				}
			});

			const nm = new NotificationManager(this.mutingsRepository, this.notificationService, user, note);

			await this.createMentionedEvents(mentionedUsers, note, nm);

			// If has in reply to note
			if (data.reply) {
				// 通知
				if (data.reply.userHost === null) {
					const isThreadMuted = await this.noteThreadMutingsRepository.exists({
						where: {
							userId: data.reply.userId,
							threadId: data.reply.threadId ?? data.reply.id,
						},
					});

					if (!isThreadMuted) {
						nm.push(data.reply.userId, 'reply');
						this.globalEventService.publishMainStream(data.reply.userId, 'reply', noteObj);

						const webhooks = (await this.webhookService.getActiveWebhooks()).filter(x => x.userId === data.reply!.userId && x.on.includes('reply'));
						for (const webhook of webhooks) {
							this.queueService.userWebhookDeliver(webhook, 'reply', {
								note: noteObj,
							});
						}
					}
				}
			}

			// If it is renote
			if (this.isRenote(data)) {
				const type = this.isQuote(data) ? 'quote' : 'renote';

				// Notify
				if (data.renote.userHost === null) {
					nm.push(data.renote.userId, type);
				}

				// Publish event
				if ((user.id !== data.renote.userId) && data.renote.userHost === null) {
					this.globalEventService.publishMainStream(data.renote.userId, 'renote', noteObj);

					const webhooks = (await this.webhookService.getActiveWebhooks()).filter(x => x.userId === data.renote!.userId && x.on.includes('renote'));
					for (const webhook of webhooks) {
						this.queueService.userWebhookDeliver(webhook, 'renote', {
							note: noteObj,
						});
					}
				}
			}

			nm.notify();

			//#region AP deliver
			if (this.userEntityService.isLocalUser(user)) {
				(async () => {
					const noteActivity = await this.renderNoteOrRenoteActivity(data, note);

					// Skip deliver if local only notes
					if (noteActivity === null) {
						return;
					}

					const dm = this.apDeliverManagerService.createDeliverManager(user, noteActivity);

					// メンションされたリモートユーザーに配送
					for (const u of mentionedUsers.filter(u => this.userEntityService.isRemoteUser(u))) {
						dm.addDirectRecipe(u as MiRemoteUser);
					}

					// 投稿がリプライかつ投稿者がローカルユーザーかつリプライ先の投稿の投稿者がリモートユーザーなら配送
					if (data.reply && data.reply.userHost !== null) {
						const u = await this.usersRepository.findOneBy({ id: data.reply.userId });
						if (u && this.userEntityService.isRemoteUser(u)) dm.addDirectRecipe(u);
					}

					// 投稿がRenoteかつ投稿者がローカルユーザーかつRenote元の投稿の投稿者がリモートユーザーなら配送
					if (data.renote && data.renote.userHost !== null) {
						const u = await this.usersRepository.findOneBy({ id: data.renote.userId });
						if (u && this.userEntityService.isRemoteUser(u)) dm.addDirectRecipe(u);
					}

					// フォロワーに配送
					if (['public', 'home', 'followers'].includes(note.visibility)) {
						dm.addFollowersRecipe();
					}

					if (['public'].includes(note.visibility)) {
						this.relayService.deliverToRelays(user, noteActivity);
					}

					trackPromise(dm.execute());
				})();
			}
			//#endregion
		}

		if (data.channel) {
			this.channelsRepository.increment({ id: data.channel.id }, 'notesCount', 1);
			this.channelsRepository.update(data.channel.id, {
				lastNotedAt: new Date(),
			});

			this.notesRepository.countBy({
				userId: user.id,
				channelId: data.channel.id,
			}).then(count => {
				// この処理が行われるのはノート作成後なので、ノートが一つしかなかったら最初の投稿だと判断できる
				// TODO: とはいえノートを削除して何回も投稿すればその分だけインクリメントされる雑さもあるのでどうにかしたい
				if (count === 1) {
					this.channelsRepository.increment({ id: data.channel!.id }, 'usersCount', 1);
				}
			});
		}

		// Register to search database
		this.index(note);
	}

	@bindThis
	private isRenote(note: Option): note is Option & { renote: MiNote } {
		return note.renote != null;
	}

	@bindThis
	private isQuote(note: Option & { renote: MiNote }): note is Option & { renote: MiNote } & (
		{ text: string } | { cw: string } | { reply: MiNote } | { poll: IPoll } | { files: MiDriveFile[] }
	) {
		// NOTE: SYNC WITH misc/is-quote.ts
		return note.text != null ||
			note.reply != null ||
			note.cw != null ||
			note.poll != null ||
			(note.files != null && note.files.length > 0);
	}

	@bindThis
	private incRenoteCount(renote: MiNote) {
		this.notesRepository.createQueryBuilder().update()
			.set({
				renoteCount: () => '"renoteCount" + 1',
			})
			.where('id = :id', { id: renote.id })
			.execute();

		// 30%の確率、3日以内に投稿されたノートの場合ハイライト用ランキング更新
		if (Math.random() < 0.3 && (Date.now() - this.idService.parse(renote.id).date.getTime()) < 1000 * 60 * 60 * 24 * 3) {
			if (renote.channelId != null) {
				if (renote.replyId == null) {
					this.featuredService.updateInChannelNotesRanking(renote.channelId, renote.id, 5);
				}
			} else {
				if (renote.visibility === 'public' && renote.userHost == null && renote.replyId == null) {
					this.featuredService.updateGlobalNotesRanking(renote.id, 5);
					this.featuredService.updatePerUserNotesRanking(renote.userId, renote.id, 5);
				}
			}
		}
	}

	@bindThis
	private async createMentionedEvents(mentionedUsers: MinimumUser[], note: MiNote, nm: NotificationManager) {
		for (const u of mentionedUsers.filter(u => this.userEntityService.isLocalUser(u))) {
			const isThreadMuted = await this.noteThreadMutingsRepository.exists({
				where: {
					userId: u.id,
					threadId: note.threadId ?? note.id,
				},
			});

			if (isThreadMuted) {
				continue;
			}

			const detailPackedNote = await this.noteEntityService.pack(note, u, {
				detail: true,
			});

			this.globalEventService.publishMainStream(u.id, 'mention', detailPackedNote);

			const webhooks = (await this.webhookService.getActiveWebhooks()).filter(x => x.userId === u.id && x.on.includes('mention'));
			for (const webhook of webhooks) {
				this.queueService.userWebhookDeliver(webhook, 'mention', {
					note: detailPackedNote,
				});
			}

			// Create notification
			nm.push(u.id, 'mention');
		}
	}

	@bindThis
	private saveReply(reply: MiNote, note: MiNote) {
		this.notesRepository.increment({ id: reply.id }, 'repliesCount', 1);
	}

	@bindThis
	private async renderNoteOrRenoteActivity(data: Option, note: MiNote) {
		if (data.localOnly) return null;

		const content = this.isRenote(data) && !this.isQuote(data)
			? this.apRendererService.renderAnnounce(data.renote.uri ? data.renote.uri : `${this.config.url}/notes/${data.renote.id}`, note)
			: this.apRendererService.renderCreate(await this.apRendererService.renderNote(note, false), note);

		return this.apRendererService.addContext(content);
	}

	@bindThis
	private index(note: MiNote) {
		if (note.text == null && note.cw == null) return;

		this.searchService.indexNote(note);
	}

	@bindThis
	private incNotesCountOfUser(user: { id: MiUser['id']; }) {
		this.usersRepository.createQueryBuilder().update()
			.set({
				updatedAt: new Date(),
				notesCount: () => '"notesCount" + 1',
			})
			.where('id = :id', { id: user.id })
			.execute();
	}

	@bindThis
	private async extractMentionedUsers(user: { host: MiUser['host']; }, tokens: mfm.MfmNode[]): Promise<MiUser[]> {
		if (tokens == null) return [];

		const mentions = extractMentions(tokens);
		let mentionedUsers = (await Promise.all(mentions.map(m =>
			this.remoteUserResolveService.resolveUser(m.username, m.host ?? user.host).catch(() => null),
		))).filter(x => x != null);

		// Drop duplicate users
		mentionedUsers = mentionedUsers.filter((u, i, self) =>
			i === self.findIndex(u2 => u.id === u2.id),
		);

		return mentionedUsers;
	}

	@bindThis
	private async pushToTl(note: MiNote, user: { id: MiUser['id']; host: MiUser['host']; }) {
		if (!this.meta.enableFanoutTimeline) return;

		const r = this.redisForTimelines.pipeline();

		if (note.channelId) {
			this.fanoutTimelineService.push(`channelTimeline:${note.channelId}`, note.id, this.config.perChannelMaxNoteCacheCount, r);

			this.fanoutTimelineService.push(`userTimelineWithChannel:${user.id}`, note.id, note.userHost == null ? this.meta.perLocalUserUserTimelineCacheMax : this.meta.perRemoteUserUserTimelineCacheMax, r);

			const channelFollowings = await this.channelFollowingsRepository.find({
				where: {
					followeeId: note.channelId,
				},
				select: ['followerId'],
			});

			for (const channelFollowing of channelFollowings) {
				this.fanoutTimelineService.push(`homeTimeline:${channelFollowing.followerId}`, note.id, this.meta.perUserHomeTimelineCacheMax, r);
				if (note.fileIds.length > 0) {
					this.fanoutTimelineService.push(`homeTimelineWithFiles:${channelFollowing.followerId}`, note.id, this.meta.perUserHomeTimelineCacheMax / 2, r);
				}
			}
		} else {
			// TODO: キャッシュ？
			// eslint-disable-next-line prefer-const
			let [followings, userListMemberships] = await Promise.all([
				this.followingsRepository.find({
					where: {
						followeeId: user.id,
						followerHost: IsNull(),
						isFollowerHibernated: false,
					},
					select: ['followerId', 'withReplies'],
				}),
				this.userListMembershipsRepository.find({
					where: {
						userId: user.id,
					},
					select: ['userListId', 'userListUserId', 'withReplies'],
				}),
			]);

			if (note.visibility === 'followers') {
				// TODO: 重そうだから何とかしたい Set 使う？
				userListMemberships = userListMemberships.filter(x => x.userListUserId === user.id || followings.some(f => f.followerId === x.userListUserId));
			}

			// TODO: あまりにも数が多いと redisPipeline.exec に失敗する(理由は不明)ため、3万件程度を目安に分割して実行するようにする
			for (const following of followings) {
				// 基本的にvisibleUserIdsには自身のidが含まれている前提であること
				if (note.visibility === 'specified' && !note.visibleUserIds.some(v => v === following.followerId)) continue;

				// 「自分自身への返信 or そのフォロワーへの返信」のどちらでもない場合
				if (isReply(note, following.followerId)) {
					if (!following.withReplies) continue;
				}

				this.fanoutTimelineService.push(`homeTimeline:${following.followerId}`, note.id, this.meta.perUserHomeTimelineCacheMax, r);
				if (note.fileIds.length > 0) {
					this.fanoutTimelineService.push(`homeTimelineWithFiles:${following.followerId}`, note.id, this.meta.perUserHomeTimelineCacheMax / 2, r);
				}
			}

			for (const userListMembership of userListMemberships) {
				// ダイレクトのとき、そのリストが対象外のユーザーの場合
				if (
					note.visibility === 'specified' &&
					note.userId !== userListMembership.userListUserId &&
					!note.visibleUserIds.some(v => v === userListMembership.userListUserId)
				) continue;

				// 「自分自身への返信 or そのリストの作成者への返信」のどちらでもない場合
				if (isReply(note, userListMembership.userListUserId)) {
					if (!userListMembership.withReplies) continue;
				}

				this.fanoutTimelineService.push(`userListTimeline:${userListMembership.userListId}`, note.id, this.meta.perUserListTimelineCacheMax, r);
				if (note.fileIds.length > 0) {
					this.fanoutTimelineService.push(`userListTimelineWithFiles:${userListMembership.userListId}`, note.id, this.meta.perUserListTimelineCacheMax / 2, r);
				}
			}

			// 自分自身のHTL
			if (note.userHost == null) {
				if (note.visibility !== 'specified' || !note.visibleUserIds.some(v => v === user.id)) {
					this.fanoutTimelineService.push(`homeTimeline:${user.id}`, note.id, this.meta.perUserHomeTimelineCacheMax, r);
					if (note.fileIds.length > 0) {
						this.fanoutTimelineService.push(`homeTimelineWithFiles:${user.id}`, note.id, this.meta.perUserHomeTimelineCacheMax / 2, r);
					}
				}
			}

			// 自分自身以外への返信
			if (isReply(note)) {
				this.fanoutTimelineService.push(`userTimelineWithReplies:${user.id}`, note.id, note.userHost == null ? this.meta.perLocalUserUserTimelineCacheMax : this.meta.perRemoteUserUserTimelineCacheMax, r);

				if (note.visibility === 'public' && note.userHost == null) {
					this.fanoutTimelineService.push('localTimelineWithReplies', note.id, 300, r);
					if (note.replyUserHost == null) {
						this.fanoutTimelineService.push(`localTimelineWithReplyTo:${note.replyUserId}`, note.id, 300 / 10, r);
					}
				}
			} else {
				this.fanoutTimelineService.push(`userTimeline:${user.id}`, note.id, note.userHost == null ? this.meta.perLocalUserUserTimelineCacheMax : this.meta.perRemoteUserUserTimelineCacheMax, r);
				if (note.fileIds.length > 0) {
					this.fanoutTimelineService.push(`userTimelineWithFiles:${user.id}`, note.id, note.userHost == null ? this.meta.perLocalUserUserTimelineCacheMax / 2 : this.meta.perRemoteUserUserTimelineCacheMax / 2, r);
				}

				if (note.visibility === 'public' && note.userHost == null) {
					this.fanoutTimelineService.push('localTimeline', note.id, 1000, r);
					if (note.fileIds.length > 0) {
						this.fanoutTimelineService.push('localTimelineWithFiles', note.id, 500, r);
					}
				}
			}

			if (Math.random() < 0.1) {
				process.nextTick(() => {
					this.checkHibernation(followings);
				});
			}
		}

		r.exec();
	}

	@bindThis
	public async checkHibernation(followings: MiFollowing[]) {
		if (followings.length === 0) return;

		const shuffle = (array: MiFollowing[]) => {
			for (let i = array.length - 1; i > 0; i--) {
				const j = Math.floor(Math.random() * (i + 1));
				[array[i], array[j]] = [array[j], array[i]];
			}
			return array;
		};

		// ランダムに最大1000件サンプリング
		const samples = shuffle(followings).slice(0, Math.min(followings.length, 1000));

		const hibernatedUsers = await this.usersRepository.find({
			where: {
				id: In(samples.map(x => x.followerId)),
				lastActiveDate: LessThan(new Date(Date.now() - (1000 * 60 * 60 * 24 * 50))),
			},
			select: ['id'],
		});

		if (hibernatedUsers.length > 0) {
			this.usersRepository.update({
				id: In(hibernatedUsers.map(x => x.id)),
			}, {
				isHibernated: true,
			});

			this.followingsRepository.update({
				followerId: In(hibernatedUsers.map(x => x.id)),
			}, {
				isFollowerHibernated: true,
			});
		}
	}

	public checkProhibitedWordsContain(content: Parameters<UtilityService['concatNoteContentsForKeyWordCheck']>[0], prohibitedWords?: string[]) {
		if (prohibitedWords == null) {
			prohibitedWords = this.meta.prohibitedWords;
		}

		if (
			this.utilityService.isKeyWordIncluded(
				this.utilityService.concatNoteContentsForKeyWordCheck(content),
				prohibitedWords,
			)
		) {
			return true;
		}

		return false;
	}

	@bindThis
	private collapseNotesCount(oldValue: number, newValue: number) {
		return oldValue + newValue;
	}

	@bindThis
	private async performUpdateNotesCount(id: MiNote['id'], incrBy: number) {
		await this.instancesRepository.increment({ id: id }, 'notesCount', incrBy);
	}

	@bindThis
	public async dispose(): Promise<void> {
		this.#shutdownController.abort();
		await this.updateNotesCountQueue.performAllNow();
	}

	@bindThis
	public async onApplicationShutdown(signal?: string | undefined): Promise<void> {
		await this.dispose();
	}
}<|MERGE_RESOLUTION|>--- conflicted
+++ resolved
@@ -252,7 +252,6 @@
 		if (data.channel != null) data.visibleUsers = [];
 		if (data.channel != null) data.localOnly = true;
 
-<<<<<<< HEAD
 		if (user.host !== null) {
 			const instance = await this.instancesRepository.findOneBy({ host: this.utilityService.toPuny(user.host) });
 
@@ -261,10 +260,6 @@
 			}
 		}
 
-		const meta = await this.metaService.fetch();
-
-=======
->>>>>>> 781e64aa
 		if (data.visibility === 'public' && data.channel == null) {
 			const sensitiveWords = this.meta.sensitiveWords;
 			if (this.utilityService.isKeyWordIncluded(data.cw ?? data.text ?? '', sensitiveWords)) {
@@ -284,15 +279,6 @@
 			throw new IdentifiableError('689ee33f-f97c-479a-ac49-1b9f8140af99', 'Note contains prohibited words');
 		}
 
-<<<<<<< HEAD
-=======
-		const inSilencedInstance = this.utilityService.isSilencedHost(this.meta.silencedHosts, user.host);
-
-		if (data.visibility === 'public' && inSilencedInstance && user.host !== null) {
-			data.visibility = 'home';
-		}
-
->>>>>>> 781e64aa
 		if (data.renote) {
 			switch (data.renote.visibility) {
 				case 'public':
