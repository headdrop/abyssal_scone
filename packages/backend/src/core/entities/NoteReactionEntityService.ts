/*
 * SPDX-FileCopyrightText: syuilo and misskey-project
 * SPDX-License-Identifier: AGPL-3.0-only
 */

import { Inject, Injectable } from '@nestjs/common';
import { DI } from '@/di-symbols.js';
import type { NoteReactionsRepository } from '@/models/_.js';
import type { Packed } from '@/misc/json-schema.js';
import { bindThis } from '@/decorators.js';
import { IdService } from '@/core/IdService.js';
import type { OnModuleInit } from '@nestjs/common';
import type { } from '@/models/Blocking.js';
import type { MiUser } from '@/models/User.js';
import type { MiNoteReaction } from '@/models/NoteReaction.js';
import type { ReactionService } from '../ReactionService.js';
import type { UserEntityService } from './UserEntityService.js';
import type { NoteEntityService } from './NoteEntityService.js';
import { ModuleRef } from '@nestjs/core';

@Injectable()
export class NoteReactionEntityService implements OnModuleInit {
	private userEntityService: UserEntityService;
	private noteEntityService: NoteEntityService;
	private reactionService: ReactionService;
	private idService: IdService;

	constructor(
		private moduleRef: ModuleRef,

		@Inject(DI.noteReactionsRepository)
		private noteReactionsRepository: NoteReactionsRepository,

		//private userEntityService: UserEntityService,
		//private noteEntityService: NoteEntityService,
		//private reactionService: ReactionService,
		//private idService: IdService,
	) {
	}

	onModuleInit() {
		this.userEntityService = this.moduleRef.get('UserEntityService');
		this.noteEntityService = this.moduleRef.get('NoteEntityService');
		this.reactionService = this.moduleRef.get('ReactionService');
		this.idService = this.moduleRef.get('IdService');
	}

	@bindThis
	public async pack(
		src: MiNoteReaction['id'] | MiNoteReaction,
		me?: { id: MiUser['id'] } | null | undefined,
		options?: {
			withNote: boolean;
		},
		hints?: {
			packedUser?: Packed<'UserLite'>
		},
	): Promise<Packed<'NoteReaction'>> {
		const opts = Object.assign({
			withNote: false,
		}, options);

		const reaction = typeof src === 'object' ? src : await this.noteReactionsRepository.findOneByOrFail({ id: src });

		return {
			id: reaction.id,
			createdAt: this.idService.parse(reaction.id).date.toISOString(),
<<<<<<< HEAD
			user: await this.userEntityService.pack(reaction.user ?? reaction.userId, me, {
				schema: 'UserDetailedNotMe',
			}),
=======
			user: hints?.packedUser ?? await this.userEntityService.pack(reaction.user ?? reaction.userId, me),
>>>>>>> 621626aa
			type: this.reactionService.convertLegacyReaction(reaction.reaction),
			...(opts.withNote ? {
				note: await this.noteEntityService.pack(reaction.note ?? reaction.noteId, me),
			} : {}),
		};
	}

	@bindThis
	public async packMany(
		reactions: MiNoteReaction[],
		me?: { id: MiUser['id'] } | null | undefined,
		options?: {
			withNote: boolean;
		},
	): Promise<Packed<'NoteReaction'>[]> {
		const opts = Object.assign({
			withNote: false,
		}, options);
		const _users = reactions.map(({ user, userId }) => user ?? userId);
		const _userMap = await this.userEntityService.packMany(_users, me)
			.then(users => new Map(users.map(u => [u.id, u])));
		return Promise.all(reactions.map(reaction => this.pack(reaction, me, opts, { packedUser: _userMap.get(reaction.userId) })));
	}
}<|MERGE_RESOLUTION|>--- conflicted
+++ resolved
@@ -65,13 +65,9 @@
 		return {
 			id: reaction.id,
 			createdAt: this.idService.parse(reaction.id).date.toISOString(),
-<<<<<<< HEAD
 			user: await this.userEntityService.pack(reaction.user ?? reaction.userId, me, {
 				schema: 'UserDetailedNotMe',
 			}),
-=======
-			user: hints?.packedUser ?? await this.userEntityService.pack(reaction.user ?? reaction.userId, me),
->>>>>>> 621626aa
 			type: this.reactionService.convertLegacyReaction(reaction.reaction),
 			...(opts.withNote ? {
 				note: await this.noteEntityService.pack(reaction.note ?? reaction.noteId, me),
