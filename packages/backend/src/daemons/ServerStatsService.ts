/*
 * SPDX-FileCopyrightText: syuilo and misskey-project
 * SPDX-License-Identifier: AGPL-3.0-only
 */

import { Inject, Injectable } from '@nestjs/common';
import si from 'systeminformation';
import Xev from 'xev';
import * as osUtils from 'os-utils';
import * as Redis from 'ioredis';
import { DI } from '@/di-symbols.js';
import { bindThis } from '@/decorators.js';
import { MetaService } from '@/core/MetaService.js';
import type { GlobalEvents } from '@/core/GlobalEventService.js';
import type { OnApplicationShutdown } from '@nestjs/common';

const ev = new Xev();

const interval = 2000;

const roundCpu = (num: number) => Math.round(num * 1000) / 1000;
const round = (num: number) => Math.round(num * 10) / 10;

@Injectable()
export class ServerStatsService implements OnApplicationShutdown {
	private intervalId: NodeJS.Timeout | null = null;

	constructor(
		@Inject(DI.redisForSub)
		private redisForSub: Redis.Redis,

		private metaService: MetaService,
	) {
		this.redisForSub.on('message', this.onMessage);
	}

	@bindThis
	private async onMessage(_: string, data: string): Promise<void> {
		const obj = JSON.parse(data);

		if (obj.channel === 'internal') {
			const { type, body } = obj.message as GlobalEvents['internal']['payload'];
			switch (type) {
				case 'metaUpdated': {
					if (body.enableServerMachineStats === true) {
						await this.start();
					} else {
						this.dispose();
					}
					break;
				}
				default:
					break;
			}
		}
	}

	/**
	 * Report server stats regularly
	 */
	@bindThis
	public async start(): Promise<void> {
		if (!(await this.metaService.fetch(true)).enableServerMachineStats) return;
		if (this.intervalId !== null) return;

		const log = [] as any[];

		ev.on('requestServerStatsLog', x => {
<<<<<<< HEAD
			// skip when service deactivated
			if (this.intervalId === null) return;

			ev.emit(`serverStatsLog:${x.id}`, log.slice(0, x.length ?? 50));
=======
			ev.emit(`serverStatsLog:${x.id}`, log.slice(0, x.length));
>>>>>>> 78ff90f2
		});

		const tick = async () => {
			const cpu = await cpuUsage();
			const memStats = await mem();
			const netStats = await net();
			const fsStats = await fs();

			const stats = {
				cpu: roundCpu(cpu),
				mem: {
					used: round(memStats.total - memStats.available),
					active: round(memStats.active),
				},
				net: {
					rx: round(Math.max(0, netStats.rx_sec)),
					tx: round(Math.max(0, netStats.tx_sec)),
				},
				fs: {
					r: round(Math.max(0, fsStats.rIO_sec ?? 0)),
					w: round(Math.max(0, fsStats.wIO_sec ?? 0)),
				},
			};
			ev.emit('serverStats', stats);
			log.unshift(stats);
			if (log.length > 200) log.pop();
		};

		tick();

		this.intervalId = setInterval(tick, interval);
	}

	@bindThis
	public dispose(): void {
		if (this.intervalId) {
			clearInterval(this.intervalId);
			this.intervalId = null;
		}
	}

	@bindThis
	public onApplicationShutdown(signal?: string | undefined): void {
		this.dispose();
	}
}

// CPU STAT
function cpuUsage(): Promise<number> {
	return new Promise((res, rej) => {
		osUtils.cpuUsage((cpuUsage) => {
			res(cpuUsage);
		});
	});
}

// MEMORY STAT
async function mem() {
	const data = await si.mem();
	return data;
}

// NETWORK STAT
async function net() {
	const iface = await si.networkInterfaceDefault();
	const data = await si.networkStats(iface);
	return data[0];
}

// FS STAT
async function fs() {
	return await si.disksIO().catch(() => ({ rIO_sec: 0, wIO_sec: 0 }));
}<|MERGE_RESOLUTION|>--- conflicted
+++ resolved
@@ -66,14 +66,10 @@
 		const log = [] as any[];
 
 		ev.on('requestServerStatsLog', x => {
-<<<<<<< HEAD
 			// skip when service deactivated
 			if (this.intervalId === null) return;
 
 			ev.emit(`serverStatsLog:${x.id}`, log.slice(0, x.length ?? 50));
-=======
-			ev.emit(`serverStatsLog:${x.id}`, log.slice(0, x.length));
->>>>>>> 78ff90f2
 		});
 
 		const tick = async () => {
