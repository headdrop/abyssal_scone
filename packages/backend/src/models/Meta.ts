--- conflicted
+++ resolved
@@ -77,19 +77,11 @@
 	public sensitiveWords: string[];
 
 	@Column('varchar', {
-<<<<<<< HEAD
-=======
 		length: 1024, array: true, default: '{}',
 	})
 	public prohibitedWords: string[];
 
 	@Column('varchar', {
-		length: 1024, array: true, default: '{}',
-	})
-	public silencedHosts: string[];
-
-	@Column('varchar', {
->>>>>>> 78ff90f2
 		length: 1024,
 		nullable: true,
 	})
@@ -528,7 +520,7 @@
 	public enableIdenticonGeneration: boolean;
 
 	@Column('jsonb', {
-		default: { },
+		default: {},
 	})
 	public policies: Record<string, any>;
 
