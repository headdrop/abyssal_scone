--- conflicted
+++ resolved
@@ -84,19 +84,11 @@
 	@Column('varchar', {
 		length: 1024, array: true, default: '{}',
 	})
-<<<<<<< HEAD
-=======
 	public prohibitedWordsForNameOfUser: string[];
 
 	@Column('varchar', {
 		length: 1024, array: true, default: '{}',
 	})
-	public silencedHosts: string[];
-
-	@Column('varchar', {
-		length: 1024, array: true, default: '{}',
-	})
->>>>>>> d2e8dc4f
 	public mediaSilencedHosts: string[];
 
 	@Column('varchar', {
