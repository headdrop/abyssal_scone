/*
 * SPDX-FileCopyrightText: syuilo and misskey-project
 * SPDX-License-Identifier: AGPL-3.0-only
 */

import { Inject, Injectable } from '@nestjs/common';
import { Endpoint } from '@/server/api/endpoint-base.js';
import { MetaService } from '@/core/MetaService.js';
import type { Config } from '@/config.js';
import { DI } from '@/di-symbols.js';
import { DEFAULT_POLICIES } from '@/core/RoleService.js';

export const meta = {
	tags: ['meta'],

	requireCredential: true,
	requireAdmin: true,
	kind: 'read:admin:meta',

	res: {
		type: 'object',
		optional: false, nullable: false,
		properties: {
			cacheRemoteFiles: {
				type: 'boolean',
				optional: false, nullable: false,
			},
			cacheRemoteSensitiveFiles: {
				type: 'boolean',
				optional: false, nullable: false,
			},
			emailRequiredForSignup: {
				type: 'boolean',
				optional: false, nullable: false,
			},
			enableHcaptcha: {
				type: 'boolean',
				optional: false, nullable: false,
			},
			hcaptchaSiteKey: {
				type: 'string',
				optional: false, nullable: true,
			},
			enableMcaptcha: {
				type: 'boolean',
				optional: false, nullable: false,
			},
			mcaptchaSiteKey: {
				type: 'string',
				optional: false, nullable: true,
			},
			mcaptchaInstanceUrl: {
				type: 'string',
				optional: false, nullable: true,
			},
			enableRecaptcha: {
				type: 'boolean',
				optional: false, nullable: false,
			},
			recaptchaSiteKey: {
				type: 'string',
				optional: false, nullable: true,
			},
			enableTurnstile: {
				type: 'boolean',
				optional: false, nullable: false,
			},
			turnstileSiteKey: {
				type: 'string',
				optional: false, nullable: true,
			},
			swPublickey: {
				type: 'string',
				optional: false, nullable: true,
			},
			mascotImageUrl: {
				type: 'string',
				optional: false, nullable: true,
				default: '/assets/ai.png',
			},
			bannerUrl: {
				type: 'string',
				optional: false, nullable: true,
			},
			serverErrorImageUrl: {
				type: 'string',
				optional: false, nullable: true,
			},
			infoImageUrl: {
				type: 'string',
				optional: false, nullable: true,
			},
			notFoundImageUrl: {
				type: 'string',
				optional: false, nullable: true,
			},
			iconUrl: {
				type: 'string',
				optional: false, nullable: true,
			},
			app192IconUrl: {
				type: 'string',
				optional: false, nullable: true,
			},
			app512IconUrl: {
				type: 'string',
				optional: false, nullable: true,
			},
			enableEmail: {
				type: 'boolean',
				optional: false, nullable: false,
			},
			enableServiceWorker: {
				type: 'boolean',
				optional: false, nullable: false,
			},
			translatorAvailable: {
				type: 'boolean',
				optional: false, nullable: false,
			},
<<<<<<< HEAD
=======
			silencedHosts: {
				type: 'array',
				optional: true,
				nullable: false,
				items: {
					type: 'string',
					optional: false,
					nullable: false,
				},
			},
			mediaSilencedHosts: {
				type: 'array',
				optional: false,
				nullable: false,
				items: {
					type: 'string',
					optional: false,
					nullable: false,
				},
			},
>>>>>>> 621626aa
			pinnedUsers: {
				type: 'array',
				optional: false, nullable: false,
				items: {
					type: 'string',
				},
			},
			hiddenTags: {
				type: 'array',
				optional: false, nullable: false,
				items: {
					type: 'string',
				},
			},
			blockedHosts: {
				type: 'array',
				optional: false, nullable: false,
				items: {
					type: 'string',
				},
			},
			sensitiveWords: {
				type: 'array',
				optional: false, nullable: false,
				items: {
					type: 'string',
				},
			},
			prohibitedWords: {
				type: 'array',
				optional: false, nullable: false,
				items: {
					type: 'string',
				},
			},
			bannedEmailDomains: {
				type: 'array',
				optional: true, nullable: false,
				items: {
					type: 'string',
					optional: false, nullable: false,
				},
			},
			preservedUsernames: {
				type: 'array',
				optional: false, nullable: false,
				items: {
					type: 'string',
				},
			},
			hcaptchaSecretKey: {
				type: 'string',
				optional: false, nullable: true,
			},
			mcaptchaSecretKey: {
				type: 'string',
				optional: false, nullable: true,
			},
			recaptchaSecretKey: {
				type: 'string',
				optional: false, nullable: true,
			},
			turnstileSecretKey: {
				type: 'string',
				optional: false, nullable: true,
			},
			sensitiveMediaDetection: {
				type: 'string',
				optional: false, nullable: false,
			},
			sensitiveMediaDetectionSensitivity: {
				type: 'string',
				optional: false, nullable: false,
			},
			setSensitiveFlagAutomatically: {
				type: 'boolean',
				optional: false, nullable: false,
			},
			enableSensitiveMediaDetectionForVideos: {
				type: 'boolean',
				optional: false, nullable: false,
			},
			proxyAccountId: {
				type: 'string',
				optional: false, nullable: true,
				format: 'id',
			},
			email: {
				type: 'string',
				optional: false, nullable: true,
			},
			smtpSecure: {
				type: 'boolean',
				optional: false, nullable: false,
			},
			smtpHost: {
				type: 'string',
				optional: false, nullable: true,
			},
			smtpPort: {
				type: 'number',
				optional: false, nullable: true,
			},
			smtpUser: {
				type: 'string',
				optional: false, nullable: true,
			},
			smtpPass: {
				type: 'string',
				optional: false, nullable: true,
			},
			swPrivateKey: {
				type: 'string',
				optional: false, nullable: true,
			},
			useObjectStorage: {
				type: 'boolean',
				optional: false, nullable: false,
			},
			objectStorageBaseUrl: {
				type: 'string',
				optional: false, nullable: true,
			},
			objectStorageBucket: {
				type: 'string',
				optional: false, nullable: true,
			},
			objectStoragePrefix: {
				type: 'string',
				optional: false, nullable: true,
			},
			objectStorageEndpoint: {
				type: 'string',
				optional: false, nullable: true,
			},
			objectStorageRegion: {
				type: 'string',
				optional: false, nullable: true,
			},
			objectStoragePort: {
				type: 'number',
				optional: false, nullable: true,
			},
			objectStorageAccessKey: {
				type: 'string',
				optional: false, nullable: true,
			},
			objectStorageSecretKey: {
				type: 'string',
				optional: false, nullable: true,
			},
			objectStorageUseSSL: {
				type: 'boolean',
				optional: false, nullable: false,
			},
			objectStorageUseProxy: {
				type: 'boolean',
				optional: false, nullable: false,
			},
			objectStorageSetPublicRead: {
				type: 'boolean',
				optional: false, nullable: false,
			},
			enableIpLogging: {
				type: 'boolean',
				optional: false, nullable: false,
			},
			enableActiveEmailValidation: {
				type: 'boolean',
				optional: false, nullable: false,
			},
			enableVerifymailApi: {
				type: 'boolean',
				optional: false, nullable: false,
			},
			verifymailAuthKey: {
				type: 'string',
				optional: false, nullable: true,
			},
			enableTruemailApi: {
				type: 'boolean',
				optional: false, nullable: false,
			},
			truemailInstance: {
				type: 'string',
				optional: false, nullable: true,
			},
			truemailAuthKey: {
				type: 'string',
				optional: false, nullable: true,
			},
			enableChartsForRemoteUser: {
				type: 'boolean',
				optional: false, nullable: false,
			},
			enableChartsForFederatedInstances: {
				type: 'boolean',
				optional: false, nullable: false,
			},
			enableServerMachineStats: {
				type: 'boolean',
				optional: false, nullable: false,
			},
			enableIdenticonGeneration: {
				type: 'boolean',
				optional: false, nullable: false,
			},
			manifestJsonOverride: {
				type: 'string',
				optional: false, nullable: false,
			},
			policies: {
				type: 'object',
				optional: false, nullable: false,
			},
			enableFanoutTimeline: {
				type: 'boolean',
				optional: false, nullable: false,
			},
			enableFanoutTimelineDbFallback: {
				type: 'boolean',
				optional: false, nullable: false,
			},
			perLocalUserUserTimelineCacheMax: {
				type: 'number',
				optional: false, nullable: false,
			},
			perRemoteUserUserTimelineCacheMax: {
				type: 'number',
				optional: false, nullable: false,
			},
			perUserHomeTimelineCacheMax: {
				type: 'number',
				optional: false, nullable: false,
			},
			perUserListTimelineCacheMax: {
				type: 'number',
				optional: false, nullable: false,
			},
			notesPerOneAd: {
				type: 'number',
				optional: false, nullable: false,
			},
			backgroundImageUrl: {
				type: 'string',
				optional: false, nullable: true,
			},
			deeplAuthKey: {
				type: 'string',
				optional: false, nullable: true,
			},
			deeplIsPro: {
				type: 'boolean',
				optional: false, nullable: false,
			},
			defaultDarkTheme: {
				type: 'string',
				optional: false, nullable: true,
			},
			defaultLightTheme: {
				type: 'string',
				optional: false, nullable: true,
			},
			description: {
				type: 'string',
				optional: false, nullable: true,
			},
			disableRegistration: {
				type: 'boolean',
				optional: false, nullable: false,
			},
			impressumUrl: {
				type: 'string',
				optional: false, nullable: true,
			},
			maintainerEmail: {
				type: 'string',
				optional: false, nullable: true,
			},
			maintainerName: {
				type: 'string',
				optional: false, nullable: true,
			},
			name: {
				type: 'string',
				optional: false, nullable: true,
			},
			shortName: {
				type: 'string',
				optional: false, nullable: true,
			},
			objectStorageS3ForcePathStyle: {
				type: 'boolean',
				optional: false, nullable: false,
			},
			privacyPolicyUrl: {
				type: 'string',
				optional: false, nullable: true,
			},
			inquiryUrl: {
				type: 'string',
				optional: false, nullable: true,
			},
			repositoryUrl: {
				type: 'string',
				optional: false, nullable: true,
			},
			summalyProxy: {
				type: 'string',
				optional: false, nullable: true,
				deprecated: true,
				description: '[Deprecated] Use "urlPreviewSummaryProxyUrl" instead.',
			},
			themeColor: {
				type: 'string',
				optional: false, nullable: true,
			},
			tosUrl: {
				type: 'string',
				optional: false, nullable: true,
			},
			uri: {
				type: 'string',
				optional: false, nullable: false,
			},
			version: {
				type: 'string',
				optional: false, nullable: false,
			},
			urlPreviewEnabled: {
				type: 'boolean',
				optional: false, nullable: false,
			},
			urlPreviewTimeout: {
				type: 'number',
				optional: false, nullable: false,
			},
			urlPreviewMaximumContentLength: {
				type: 'number',
				optional: false, nullable: false,
			},
			urlPreviewRequireContentLength: {
				type: 'boolean',
				optional: false, nullable: false,
			},
			urlPreviewUserAgent: {
				type: 'string',
				optional: false, nullable: true,
			},
			urlPreviewSummaryProxyUrl: {
				type: 'string',
				optional: false, nullable: true,
			},
		},
	},
} as const;

export const paramDef = {
	type: 'object',
	properties: {
	},
	required: [],
} as const;

@Injectable()
export default class extends Endpoint<typeof meta, typeof paramDef> { // eslint-disable-line import/no-default-export
	constructor(
		@Inject(DI.config)
		private config: Config,

		private metaService: MetaService,
	) {
		super(meta, paramDef, async () => {
			const instance = await this.metaService.fetch(true);

			return {
				maintainerName: instance.maintainerName,
				maintainerEmail: instance.maintainerEmail,
				version: this.config.version,
				name: instance.name,
				shortName: instance.shortName,
				uri: this.config.url,
				description: instance.description,
				langs: instance.langs,
				tosUrl: instance.termsOfServiceUrl,
				repositoryUrl: instance.repositoryUrl,
				feedbackUrl: instance.feedbackUrl,
				impressumUrl: instance.impressumUrl,
				privacyPolicyUrl: instance.privacyPolicyUrl,
				inquiryUrl: instance.inquiryUrl,
				disableRegistration: instance.disableRegistration,
				emailRequiredForSignup: instance.emailRequiredForSignup,
				enableHcaptcha: instance.enableHcaptcha,
				hcaptchaSiteKey: instance.hcaptchaSiteKey,
				enableMcaptcha: instance.enableMcaptcha,
				mcaptchaSiteKey: instance.mcaptchaSitekey,
				mcaptchaInstanceUrl: instance.mcaptchaInstanceUrl,
				enableRecaptcha: instance.enableRecaptcha,
				recaptchaSiteKey: instance.recaptchaSiteKey,
				enableTurnstile: instance.enableTurnstile,
				turnstileSiteKey: instance.turnstileSiteKey,
				swPublickey: instance.swPublicKey,
				themeColor: instance.themeColor,
				mascotImageUrl: instance.mascotImageUrl,
				bannerUrl: instance.bannerUrl,
				serverErrorImageUrl: instance.serverErrorImageUrl,
				notFoundImageUrl: instance.notFoundImageUrl,
				infoImageUrl: instance.infoImageUrl,
				iconUrl: instance.iconUrl,
				app192IconUrl: instance.app192IconUrl,
				app512IconUrl: instance.app512IconUrl,
				backgroundImageUrl: instance.backgroundImageUrl,
				logoImageUrl: instance.logoImageUrl,
				defaultLightTheme: instance.defaultLightTheme,
				defaultDarkTheme: instance.defaultDarkTheme,
				enableEmail: instance.enableEmail,
				enableServiceWorker: instance.enableServiceWorker,
				translatorAvailable: instance.deeplAuthKey != null,
				cacheRemoteFiles: instance.cacheRemoteFiles,
				cacheRemoteSensitiveFiles: instance.cacheRemoteSensitiveFiles,
				pinnedUsers: instance.pinnedUsers,
				hiddenTags: instance.hiddenTags,
				blockedHosts: instance.blockedHosts,
<<<<<<< HEAD
=======
				silencedHosts: instance.silencedHosts,
				mediaSilencedHosts: instance.mediaSilencedHosts,
>>>>>>> 621626aa
				sensitiveWords: instance.sensitiveWords,
				prohibitedWords: instance.prohibitedWords,
				preservedUsernames: instance.preservedUsernames,
				hcaptchaSecretKey: instance.hcaptchaSecretKey,
				mcaptchaSecretKey: instance.mcaptchaSecretKey,
				recaptchaSecretKey: instance.recaptchaSecretKey,
				turnstileSecretKey: instance.turnstileSecretKey,
				sensitiveMediaDetection: instance.sensitiveMediaDetection,
				sensitiveMediaDetectionSensitivity: instance.sensitiveMediaDetectionSensitivity,
				setSensitiveFlagAutomatically: instance.setSensitiveFlagAutomatically,
				enableSensitiveMediaDetectionForVideos: instance.enableSensitiveMediaDetectionForVideos,
				proxyAccountId: instance.proxyAccountId,
				email: instance.email,
				smtpSecure: instance.smtpSecure,
				smtpHost: instance.smtpHost,
				smtpPort: instance.smtpPort,
				smtpUser: instance.smtpUser,
				smtpPass: instance.smtpPass,
				swPrivateKey: instance.swPrivateKey,
				useObjectStorage: instance.useObjectStorage,
				objectStorageBaseUrl: instance.objectStorageBaseUrl,
				objectStorageBucket: instance.objectStorageBucket,
				objectStoragePrefix: instance.objectStoragePrefix,
				objectStorageEndpoint: instance.objectStorageEndpoint,
				objectStorageRegion: instance.objectStorageRegion,
				objectStoragePort: instance.objectStoragePort,
				objectStorageAccessKey: instance.objectStorageAccessKey,
				objectStorageSecretKey: instance.objectStorageSecretKey,
				objectStorageUseSSL: instance.objectStorageUseSSL,
				objectStorageUseProxy: instance.objectStorageUseProxy,
				objectStorageSetPublicRead: instance.objectStorageSetPublicRead,
				objectStorageS3ForcePathStyle: instance.objectStorageS3ForcePathStyle,
				deeplAuthKey: instance.deeplAuthKey,
				deeplIsPro: instance.deeplIsPro,
				enableIpLogging: instance.enableIpLogging,
				enableActiveEmailValidation: instance.enableActiveEmailValidation,
				enableVerifymailApi: instance.enableVerifymailApi,
				verifymailAuthKey: instance.verifymailAuthKey,
				enableTruemailApi: instance.enableTruemailApi,
				truemailInstance: instance.truemailInstance,
				truemailAuthKey: instance.truemailAuthKey,
				enableChartsForRemoteUser: instance.enableChartsForRemoteUser,
				enableChartsForFederatedInstances: instance.enableChartsForFederatedInstances,
				enableServerMachineStats: instance.enableServerMachineStats,
				enableIdenticonGeneration: instance.enableIdenticonGeneration,
				bannedEmailDomains: instance.bannedEmailDomains,
				policies: { ...DEFAULT_POLICIES, ...instance.policies },
				manifestJsonOverride: instance.manifestJsonOverride,
				enableFanoutTimeline: instance.enableFanoutTimeline,
				enableFanoutTimelineDbFallback: instance.enableFanoutTimelineDbFallback,
				perLocalUserUserTimelineCacheMax: instance.perLocalUserUserTimelineCacheMax,
				perRemoteUserUserTimelineCacheMax: instance.perRemoteUserUserTimelineCacheMax,
				perUserHomeTimelineCacheMax: instance.perUserHomeTimelineCacheMax,
				perUserListTimelineCacheMax: instance.perUserListTimelineCacheMax,
				notesPerOneAd: instance.notesPerOneAd,
				summalyProxy: instance.urlPreviewSummaryProxyUrl,
				urlPreviewEnabled: instance.urlPreviewEnabled,
				urlPreviewTimeout: instance.urlPreviewTimeout,
				urlPreviewMaximumContentLength: instance.urlPreviewMaximumContentLength,
				urlPreviewRequireContentLength: instance.urlPreviewRequireContentLength,
				urlPreviewUserAgent: instance.urlPreviewUserAgent,
				urlPreviewSummaryProxyUrl: instance.urlPreviewSummaryProxyUrl,
			};
		});
	}
}<|MERGE_RESOLUTION|>--- conflicted
+++ resolved
@@ -118,11 +118,9 @@
 				type: 'boolean',
 				optional: false, nullable: false,
 			},
-<<<<<<< HEAD
-=======
-			silencedHosts: {
-				type: 'array',
-				optional: true,
+			mediaSilencedHosts: {
+				type: 'array',
+				optional: false,
 				nullable: false,
 				items: {
 					type: 'string',
@@ -130,17 +128,6 @@
 					nullable: false,
 				},
 			},
-			mediaSilencedHosts: {
-				type: 'array',
-				optional: false,
-				nullable: false,
-				items: {
-					type: 'string',
-					optional: false,
-					nullable: false,
-				},
-			},
->>>>>>> 621626aa
 			pinnedUsers: {
 				type: 'array',
 				optional: false, nullable: false,
@@ -564,11 +551,7 @@
 				pinnedUsers: instance.pinnedUsers,
 				hiddenTags: instance.hiddenTags,
 				blockedHosts: instance.blockedHosts,
-<<<<<<< HEAD
-=======
-				silencedHosts: instance.silencedHosts,
 				mediaSilencedHosts: instance.mediaSilencedHosts,
->>>>>>> 621626aa
 				sensitiveWords: instance.sensitiveWords,
 				prohibitedWords: instance.prohibitedWords,
 				preservedUsernames: instance.preservedUsernames,
