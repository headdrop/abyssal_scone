/*
 * SPDX-FileCopyrightText: syuilo and misskey-project
 * SPDX-License-Identifier: AGPL-3.0-only
 */

import { Inject, Injectable } from '@nestjs/common';
import { Endpoint } from '@/server/api/endpoint-base.js';
import type { InstancesRepository } from '@/models/_.js';
import { UtilityService } from '@/core/UtilityService.js';
import { DI } from '@/di-symbols.js';
import { FederatedInstanceService } from '@/core/FederatedInstanceService.js';
import { ModerationLogService } from '@/core/ModerationLogService.js';

export const meta = {
	tags: ['admin'],

	requireCredential: true,
	requireModerator: true,
	kind: 'write:admin:federation',
} as const;

export const paramDef = {
	type: 'object',
	properties: {
		host: { type: 'string' },
		isSilenced: { type: 'boolean' },
		isSuspended: { type: 'boolean' },
		moderationNote: { type: 'string' },
	},
	required: ['host'],
} as const;

@Injectable()
export default class extends Endpoint<typeof meta, typeof paramDef> { // eslint-disable-line import/no-default-export
	constructor(
		@Inject(DI.instancesRepository)
		private instancesRepository: InstancesRepository,

		private utilityService: UtilityService,
		private federatedInstanceService: FederatedInstanceService,
		private moderationLogService: ModerationLogService,
	) {
		super(meta, paramDef, async (ps, me) => {
			const instance = await this.instancesRepository.findOneBy({ host: this.utilityService.toPuny(ps.host) });

			if (instance == null) {
				throw new Error('instance not found');
			}

			const isSuspendedBefore = instance.suspensionState !== 'none';
			let suspensionState: undefined | 'manuallySuspended' | 'none';

			if (ps.isSuspended != null && isSuspendedBefore !== ps.isSuspended) {
				suspensionState = ps.isSuspended ? 'manuallySuspended' : 'none';
			}

			await this.federatedInstanceService.update(instance.id, {
<<<<<<< HEAD
				isSilenced: ps.isSilenced,
				isSuspended: ps.isSuspended,
=======
				suspensionState,
>>>>>>> 621626aa
				moderationNote: ps.moderationNote,
			});

			if (ps.isSuspended != null && isSuspendedBefore !== ps.isSuspended) {
				if (ps.isSuspended) {
					this.moderationLogService.log(me, 'suspendRemoteInstance', {
						id: instance.id,
						host: instance.host,
					});
				} else {
					this.moderationLogService.log(me, 'unsuspendRemoteInstance', {
						id: instance.id,
						host: instance.host,
					});
				}
			}

			if (ps.moderationNote != null && instance.moderationNote !== ps.moderationNote) {
				this.moderationLogService.log(me, 'updateRemoteInstanceNote', {
					id: instance.id,
					host: instance.host,
					before: instance.moderationNote,
					after: ps.moderationNote,
				});
			}
		});
	}
}<|MERGE_RESOLUTION|>--- conflicted
+++ resolved
@@ -55,12 +55,8 @@
 			}
 
 			await this.federatedInstanceService.update(instance.id, {
-<<<<<<< HEAD
 				isSilenced: ps.isSilenced,
-				isSuspended: ps.isSuspended,
-=======
 				suspensionState,
->>>>>>> 621626aa
 				moderationNote: ps.moderationNote,
 			});
 
