--- conflicted
+++ resolved
@@ -45,12 +45,8 @@
 				throw new Error('instance not found');
 			}
 
-<<<<<<< HEAD
-			this.federatedInstanceService.update(instance.id, {
+			await this.federatedInstanceService.update(instance.id, {
 				isSilenced: ps.isSilenced,
-=======
-			await this.federatedInstanceService.update(instance.id, {
->>>>>>> 89edf8f8
 				isSuspended: ps.isSuspended,
 			});
 
