--- conflicted
+++ resolved
@@ -99,67 +99,6 @@
 					withFiles: ps.withFiles,
 					withReplies: ps.withReplies,
 				}, me);
-<<<<<<< HEAD
-			}
-
-			const [
-				userIdsWhoMeMuting,
-				userIdsWhoMeMutingRenotes,
-				userIdsWhoBlockingMe,
-			] = me ? await Promise.all([
-				this.cacheService.userMutingsCache.fetch(me.id),
-				this.cacheService.renoteMutingsCache.fetch(me.id),
-				this.cacheService.userBlockedCache.fetch(me.id),
-			]) : [new Set<string>(), new Set<string>(), new Set<string>()];
-
-			let noteIds: string[];
-
-			if (ps.withFiles) {
-				noteIds = await this.funoutTimelineService.get('localTimelineWithFiles', untilId, sinceId);
-			} else {
-				const [nonReplyNoteIds, replyNoteIds] = await this.funoutTimelineService.getMulti([
-					'localTimeline',
-					'localTimelineWithReplies',
-				], untilId, sinceId);
-				noteIds = Array.from(new Set([...nonReplyNoteIds, ...replyNoteIds]));
-				noteIds.sort((a, b) => a > b ? -1 : 1);
-			}
-
-			noteIds = noteIds.slice(0, ps.limit);
-
-			let redisTimeline: MiNote[] = [];
-
-			if (noteIds.length > 0) {
-				const query = this.notesRepository.createQueryBuilder('note')
-					.where('note.id IN (:...noteIds)', { noteIds: noteIds })
-					.andWhere('note.visibility = \'public\'')
-					.innerJoinAndSelect('note.user', 'user')
-					.leftJoinAndSelect('note.reply', 'reply')
-					.leftJoinAndSelect('note.renote', 'renote')
-					.leftJoinAndSelect('reply.user', 'replyUser')
-					.leftJoinAndSelect('renote.user', 'renoteUser')
-					.leftJoinAndSelect('note.channel', 'channel');
-
-				redisTimeline = await query.getMany();
-
-				redisTimeline = redisTimeline.filter(note => {
-					if (me && (note.userId === me.id)) {
-						return true;
-					}
-					if (!ps.withReplies && note.replyId && note.replyUserId !== note.userId && (me == null || note.replyUserId !== me.id)) return false;
-					if (me && isUserRelated(note, userIdsWhoBlockingMe)) return false;
-					if (me && isUserRelated(note, userIdsWhoMeMuting)) return false;
-					if (note.renoteId) {
-						if (note.text == null && note.fileIds.length === 0 && !note.hasPoll) {
-							if (me && isUserRelated(note, userIdsWhoMeMutingRenotes)) return false;
-							if (ps.withRenotes === false) return false;
-						}
-					}
-
-					return true;
-				});
-=======
->>>>>>> 9c5559a5
 
 				process.nextTick(() => {
 					if (me) {
@@ -179,9 +118,9 @@
 				useDbFallback: serverSettings.enableFanoutTimelineDbFallback,
 				redisTimelines:
 					ps.withFiles ? ['localTimelineWithFiles']
-					: ps.withReplies ? ['localTimeline', 'localTimelineWithReplies']
-					: me ? ['localTimeline', `localTimelineWithReplyTo:${me.id}`]
-					: ['localTimeline'],
+						: ps.withReplies ? ['localTimeline', 'localTimelineWithReplies']
+							: me ? ['localTimeline', `localTimelineWithReplyTo:${me.id}`]
+								: ['localTimeline'],
 				alwaysIncludeMyNotes: true,
 				excludePureRenotes: !ps.withRenotes,
 				dbFallback: async (untilId, sinceId, limit) => await this.getFromDb({
