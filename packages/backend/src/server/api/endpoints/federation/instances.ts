--- conflicted
+++ resolved
@@ -37,10 +37,6 @@
 		notResponding: { type: 'boolean', nullable: true },
 		silenced: { type: 'boolean', nullable: true },
 		suspended: { type: 'boolean', nullable: true },
-<<<<<<< HEAD
-=======
-		silenced: { type: 'boolean', nullable: true },
->>>>>>> 9c5559a5
 		federating: { type: 'boolean', nullable: true },
 		subscribing: { type: 'boolean', nullable: true },
 		publishing: { type: 'boolean', nullable: true },
@@ -134,26 +130,6 @@
 				}
 			}
 
-<<<<<<< HEAD
-=======
-			if (typeof ps.silenced === 'boolean') {
-				const meta = await this.metaService.fetch(true);
-
-				if (ps.silenced) {
-					if (meta.silencedHosts.length === 0) {
-						return [];
-					}
-					query.andWhere('instance.host IN (:...silences)', {
-						silences: meta.silencedHosts,
-					});
-				} else if (meta.silencedHosts.length > 0) {
-					query.andWhere('instance.host NOT IN (:...silences)', {
-						silences: meta.silencedHosts,
-					});
-				}
-			}
-
->>>>>>> 9c5559a5
 			if (typeof ps.federating === 'boolean') {
 				if (ps.federating) {
 					query.andWhere('((instance.followingCount > 0) OR (instance.followersCount > 0))');
