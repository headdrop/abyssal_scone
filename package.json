--- conflicted
+++ resolved
@@ -1,10 +1,6 @@
 {
 	"name": "misskey",
-<<<<<<< HEAD
-	"version": "2025.3.0+bscone.a",
-=======
-	"version": "2025.3.1",
->>>>>>> 7c1dc3d6
+	"version": "2025.3.1+bscone.a",
 	"codename": "nasubi",
 	"repository": {
 		"type": "git",
