{
	"name": "misskey",
<<<<<<< HEAD
	"version": "2025.2.0+bscone.a",
=======
	"version": "2025.2.1",
>>>>>>> 94a3e37b
	"codename": "nasubi",
	"repository": {
		"type": "git",
		"url": "https://github.com/ZerglingGo/misskey.git"
	},
	"packageManager": "pnpm@9.15.4",
	"workspaces": [
		"packages/frontend-shared",
		"packages/frontend",
		"packages/frontend-embed",
		"packages/backend",
		"packages/sw",
		"packages/misskey-js",
		"packages/misskey-reversi",
		"packages/misskey-bubble-game"
	],
	"private": true,
	"scripts": {
		"build-pre": "node ./scripts/build-pre.js",
		"build-assets": "node ./scripts/build-assets.mjs",
		"build": "pnpm build-pre && pnpm -r build && pnpm build-assets",
		"build-storybook": "pnpm --filter frontend build-storybook",
		"build-misskey-js-with-types": "pnpm build-pre && pnpm --filter backend... --filter=!misskey-js build && pnpm --filter backend generate-api-json --no-build && ncp packages/backend/built/api.json packages/misskey-js/generator/api.json && pnpm --filter misskey-js update-autogen-code && pnpm --filter misskey-js build && pnpm --filter misskey-js api",
		"start": "pnpm check:connect && cd packages/backend && node ./built/boot/entry.js",
		"start:test": "cd packages/backend && cross-env NODE_ENV=test node ./built/boot/entry.js",
		"init": "pnpm migrate",
		"migrate": "cd packages/backend && pnpm migrate",
		"revert": "cd packages/backend && pnpm revert",
		"check:connect": "cd packages/backend && pnpm check:connect",
		"migrateandstart": "pnpm migrate && pnpm start",
		"watch": "pnpm dev",
		"dev": "node scripts/dev.mjs",
		"lint": "pnpm -r lint",
		"cy:open": "pnpm cypress open --browser --e2e --config-file=cypress.config.ts",
		"cy:run": "pnpm cypress run",
		"e2e": "pnpm start-server-and-test start:test http://localhost:61812 cy:run",
		"e2e-dev-container": "cp ./.config/cypress-devcontainer.yml ./.config/test.yml && pnpm start-server-and-test start:test http://localhost:61812 cy:run",
		"jest": "cd packages/backend && pnpm jest",
		"jest-and-coverage": "cd packages/backend && pnpm jest-and-coverage",
		"test": "pnpm -r test",
		"test-and-coverage": "pnpm -r test-and-coverage",
		"clean": "node ./scripts/clean.js",
		"clean-all": "node ./scripts/clean-all.js",
		"cleanall": "pnpm clean-all"
	},
	"resolutions": {
		"chokidar": "3.6.0",
		"lodash": "4.17.21"
	},
	"dependencies": {
		"cssnano": "7.0.6",
		"execa": "8.0.1",
		"fast-glob": "3.3.3",
		"ignore-walk": "6.0.5",
		"js-yaml": "4.1.0",
		"postcss": "8.5.2",
		"tar": "6.2.1",
		"terser": "5.39.0",
		"typescript": "5.7.3",
		"esbuild": "0.25.0",
		"glob": "11.0.1"
	},
	"devDependencies": {
		"@misskey-dev/eslint-plugin": "2.1.0",
		"@types/node": "22.13.4",
		"@typescript-eslint/eslint-plugin": "8.24.0",
		"@typescript-eslint/parser": "8.24.0",
		"cross-env": "7.0.3",
		"cypress": "14.0.3",
		"eslint": "9.20.1",
		"globals": "15.15.0",
		"ncp": "2.0.0",
		"start-server-and-test": "2.0.10"
	},
	"optionalDependencies": {
		"@tensorflow/tfjs-core": "4.22.0"
	}
}<|MERGE_RESOLUTION|>--- conflicted
+++ resolved
@@ -1,10 +1,6 @@
 {
 	"name": "misskey",
-<<<<<<< HEAD
-	"version": "2025.2.0+bscone.a",
-=======
-	"version": "2025.2.1",
->>>>>>> 94a3e37b
+	"version": "2025.2.1+bscone.a",
 	"codename": "nasubi",
 	"repository": {
 		"type": "git",
