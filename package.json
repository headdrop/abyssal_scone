{
	"name": "misskey",
<<<<<<< HEAD
	"version": "13.14.2+bscone.b",
=======
	"version": "2023.9.0-beta.2",
>>>>>>> e82c2e7c
	"codename": "nasubi",
	"repository": {
		"type": "git",
		"url": "https://github.com/ZerglingGo/misskey.git"
	},
	"packageManager": "pnpm@8.6.10",
	"workspaces": [
		"packages/frontend",
		"packages/backend",
		"packages/sw"
	],
	"private": true,
	"scripts": {
		"build-pre": "node ./scripts/build-pre.js",
		"build": "pnpm build-pre && pnpm -r build && pnpm gulp",
		"build-storybook": "pnpm --filter frontend build-storybook",
		"start": "pnpm check:connect && cd packages/backend && node ./built/boot/index.js",
		"start:test": "cd packages/backend && cross-env NODE_ENV=test node ./built/boot/index.js",
		"init": "pnpm migrate",
		"migrate": "cd packages/backend && pnpm migrate",
		"check:connect": "cd packages/backend && pnpm check:connect",
		"migrateandstart": "pnpm migrate && pnpm start",
		"gulp": "pnpm exec gulp build",
		"watch": "pnpm dev",
		"dev": "node ./scripts/dev.mjs",
		"lint": "pnpm -r lint",
		"cy:open": "pnpm cypress open --browser --e2e --config-file=cypress.config.ts",
		"cy:run": "pnpm cypress run",
		"e2e": "pnpm start-server-and-test start:test http://localhost:61812 cy:run",
		"jest": "cd packages/backend && pnpm jest",
		"jest-and-coverage": "cd packages/backend && pnpm jest-and-coverage",
		"test": "pnpm -r test",
		"test-and-coverage": "pnpm -r test-and-coverage",
		"format": "pnpm exec gulp format",
		"clean": "node ./scripts/clean.js",
		"clean-all": "node ./scripts/clean-all.js",
		"cleanall": "pnpm clean-all"
	},
	"resolutions": {
		"chokidar": "3.5.3",
		"lodash": "4.17.21"
	},
	"dependencies": {
		"execa": "7.2.0",
		"gulp": "4.0.2",
		"gulp-cssnano": "2.1.3",
		"gulp-rename": "2.0.0",
		"gulp-replace": "1.1.4",
		"gulp-terser": "2.1.0",
		"js-yaml": "4.1.0",
		"typescript": "5.1.6"
	},
	"devDependencies": {
		"@types/gulp": "4.0.13",
		"@types/gulp-rename": "2.0.2",
		"@typescript-eslint/eslint-plugin": "6.2.0",
		"@typescript-eslint/parser": "6.2.0",
		"cross-env": "7.0.3",
		"cypress": "12.17.2",
		"eslint": "8.46.0",
		"start-server-and-test": "2.0.0"
	},
	"optionalDependencies": {
		"@tensorflow/tfjs-core": "4.4.0"
	}
}<|MERGE_RESOLUTION|>--- conflicted
+++ resolved
@@ -1,10 +1,6 @@
 {
 	"name": "misskey",
-<<<<<<< HEAD
-	"version": "13.14.2+bscone.b",
-=======
-	"version": "2023.9.0-beta.2",
->>>>>>> e82c2e7c
+	"version": "2023.9.0-beta.2+bscone.a",
 	"codename": "nasubi",
 	"repository": {
 		"type": "git",
