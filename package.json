{
	"name": "misskey",
<<<<<<< HEAD
	"version": "2023.9.1+bscone.g",
=======
	"version": "2023.11.0",
>>>>>>> 0c2dd335
	"codename": "nasubi",
	"repository": {
		"type": "git",
		"url": "https://github.com/ZerglingGo/misskey.git"
	},
	"packageManager": "pnpm@8.10.0",
	"workspaces": [
		"packages/frontend",
		"packages/backend",
		"packages/sw"
	],
	"private": true,
	"scripts": {
		"build-pre": "node ./scripts/build-pre.js",
		"build-assets": "node ./scripts/build-assets.mjs",
		"build": "pnpm build-pre && pnpm -r build && pnpm build-assets",
		"build-storybook": "pnpm --filter frontend build-storybook",
		"start": "pnpm check:connect && cd packages/backend && node ./built/boot/entry.js",
		"start:test": "cd packages/backend && cross-env NODE_ENV=test node ./built/boot/entry.js",
		"init": "pnpm migrate",
		"migrate": "cd packages/backend && pnpm migrate",
		"revert": "cd packages/backend && pnpm revert",
		"check:connect": "cd packages/backend && pnpm check:connect",
		"migrateandstart": "pnpm migrate && pnpm start",
		"watch": "pnpm dev",
		"dev": "node ./scripts/dev.mjs",
		"lint": "pnpm -r lint",
		"cy:open": "pnpm cypress open --browser --e2e --config-file=cypress.config.ts",
		"cy:run": "pnpm cypress run",
		"e2e": "pnpm start-server-and-test start:test http://localhost:61812 cy:run",
		"jest": "cd packages/backend && pnpm jest",
		"jest-and-coverage": "cd packages/backend && pnpm jest-and-coverage",
		"test": "pnpm -r test",
		"test-and-coverage": "pnpm -r test-and-coverage",
		"clean": "node ./scripts/clean.js",
		"clean-all": "node ./scripts/clean-all.js",
		"cleanall": "pnpm clean-all"
	},
	"resolutions": {
		"chokidar": "3.5.3",
		"lodash": "4.17.21"
	},
	"dependencies": {
		"execa": "8.0.1",
		"cssnano": "6.0.1",
		"js-yaml": "4.1.0",
		"postcss": "8.4.31",
		"terser": "5.24.0",
		"typescript": "5.2.2"
	},
	"devDependencies": {
		"@typescript-eslint/eslint-plugin": "6.9.1",
		"@typescript-eslint/parser": "6.9.1",
		"cross-env": "7.0.3",
		"cypress": "13.4.0",
		"eslint": "8.52.0",
		"start-server-and-test": "2.0.1"
	},
	"optionalDependencies": {
		"@tensorflow/tfjs-core": "4.4.0"
	}
}<|MERGE_RESOLUTION|>--- conflicted
+++ resolved
@@ -1,10 +1,6 @@
 {
 	"name": "misskey",
-<<<<<<< HEAD
-	"version": "2023.9.1+bscone.g",
-=======
-	"version": "2023.11.0",
->>>>>>> 0c2dd335
+	"version": "2023.11.0+bscone.a",
 	"codename": "nasubi",
 	"repository": {
 		"type": "git",
