--- conflicted
+++ resolved
@@ -1,10 +1,6 @@
 {
 	"name": "misskey",
-<<<<<<< HEAD
-	"version": "13.14.1",
-=======
-	"version": "13.13.2+bscone.a",
->>>>>>> 305d4f80
+	"version": "13.14.1+bscone.a",
 	"codename": "nasubi",
 	"repository": {
 		"type": "git",
