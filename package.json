{
	"name": "misskey",
<<<<<<< HEAD
	"version": "2025.2.1+bscone.a",
=======
	"version": "2025.3.0",
>>>>>>> 2b71bdf1
	"codename": "nasubi",
	"repository": {
		"type": "git",
		"url": "https://github.com/ZerglingGo/misskey.git"
	},
	"packageManager": "pnpm@9.15.4",
	"workspaces": [
		"packages/frontend-shared",
		"packages/frontend",
		"packages/frontend-embed",
		"packages/backend",
		"packages/sw",
		"packages/misskey-js",
		"packages/misskey-reversi",
		"packages/misskey-bubble-game"
	],
	"private": true,
	"scripts": {
		"build-pre": "node ./scripts/build-pre.js",
		"build-assets": "node ./scripts/build-assets.mjs",
		"build": "pnpm build-pre && pnpm -r build && pnpm build-assets",
		"build-storybook": "pnpm --filter frontend build-storybook",
		"build-misskey-js-with-types": "pnpm build-pre && pnpm --filter backend... --filter=!misskey-js build && pnpm --filter backend generate-api-json --no-build && ncp packages/backend/built/api.json packages/misskey-js/generator/api.json && pnpm --filter misskey-js update-autogen-code && pnpm --filter misskey-js build && pnpm --filter misskey-js api",
		"start": "pnpm check:connect && cd packages/backend && node ./built/boot/entry.js",
		"start:test": "ncp ./.github/misskey/test.yml ./.config/test.yml && cd packages/backend && cross-env NODE_ENV=test node ./built/boot/entry.js",
		"init": "pnpm migrate",
		"migrate": "cd packages/backend && pnpm migrate",
		"revert": "cd packages/backend && pnpm revert",
		"check:connect": "cd packages/backend && pnpm check:connect",
		"migrateandstart": "pnpm migrate && pnpm start",
		"watch": "pnpm dev",
		"dev": "node scripts/dev.mjs",
		"lint": "pnpm -r lint",
		"cy:open": "pnpm cypress open --browser --e2e --config-file=cypress.config.ts",
		"cy:run": "pnpm cypress run",
		"e2e": "pnpm start-server-and-test start:test http://localhost:61812 cy:run",
		"e2e-dev-container": "ncp ./.config/cypress-devcontainer.yml ./.config/test.yml && pnpm start-server-and-test start:test http://localhost:61812 cy:run",
		"jest": "cd packages/backend && pnpm jest",
		"jest-and-coverage": "cd packages/backend && pnpm jest-and-coverage",
		"test": "pnpm -r test",
		"test-and-coverage": "pnpm -r test-and-coverage",
		"clean": "node ./scripts/clean.js",
		"clean-all": "node ./scripts/clean-all.js",
		"cleanall": "pnpm clean-all"
	},
	"resolutions": {
		"chokidar": "3.6.0",
		"lodash": "4.17.21"
	},
	"dependencies": {
		"cssnano": "7.0.6",
		"execa": "8.0.1",
		"fast-glob": "3.3.3",
		"ignore-walk": "6.0.5",
		"js-yaml": "4.1.0",
		"postcss": "8.5.2",
		"tar": "6.2.1",
		"terser": "5.39.0",
		"typescript": "5.7.3",
		"esbuild": "0.25.0",
		"glob": "11.0.1"
	},
	"devDependencies": {
		"@misskey-dev/eslint-plugin": "2.1.0",
		"@types/node": "22.13.4",
		"@typescript-eslint/eslint-plugin": "8.24.0",
		"@typescript-eslint/parser": "8.24.0",
		"cross-env": "7.0.3",
		"cypress": "14.0.3",
		"eslint": "9.20.1",
		"globals": "15.15.0",
		"ncp": "2.0.0",
		"start-server-and-test": "2.0.10"
	},
	"optionalDependencies": {
		"@tensorflow/tfjs-core": "4.22.0"
	}
}<|MERGE_RESOLUTION|>--- conflicted
+++ resolved
@@ -1,10 +1,6 @@
 {
 	"name": "misskey",
-<<<<<<< HEAD
-	"version": "2025.2.1+bscone.a",
-=======
-	"version": "2025.3.0",
->>>>>>> 2b71bdf1
+	"version": "2025.3.0+bscone.a",
 	"codename": "nasubi",
 	"repository": {
 		"type": "git",
