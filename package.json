{
	"name": "misskey",
<<<<<<< HEAD
	"version": "2024.9.0+bscone.a",
=======
	"version": "2024.10.0",
>>>>>>> 6de7c275
	"codename": "nasubi",
	"repository": {
		"type": "git",
		"url": "https://github.com/ZerglingGo/misskey.git"
	},
	"packageManager": "pnpm@9.6.0",
	"workspaces": [
		"packages/frontend-shared",
		"packages/frontend",
		"packages/frontend-embed",
		"packages/backend",
		"packages/sw",
		"packages/misskey-js",
		"packages/misskey-reversi",
		"packages/misskey-bubble-game"
	],
	"private": true,
	"scripts": {
		"build-pre": "node ./scripts/build-pre.js",
		"build-assets": "node ./scripts/build-assets.mjs",
		"build": "pnpm build-pre && pnpm -r build && pnpm build-assets",
		"build-storybook": "pnpm --filter frontend build-storybook",
		"build-misskey-js-with-types": "pnpm build-pre && pnpm --filter backend... --filter=!misskey-js build && pnpm --filter backend generate-api-json --no-build && ncp packages/backend/built/api.json packages/misskey-js/generator/api.json && pnpm --filter misskey-js update-autogen-code && pnpm --filter misskey-js build && pnpm --filter misskey-js api",
		"start": "pnpm check:connect && cd packages/backend && node ./built/boot/entry.js",
		"start:test": "cd packages/backend && cross-env NODE_ENV=test node ./built/boot/entry.js",
		"init": "pnpm migrate",
		"migrate": "cd packages/backend && pnpm migrate",
		"revert": "cd packages/backend && pnpm revert",
		"check:connect": "cd packages/backend && pnpm check:connect",
		"migrateandstart": "pnpm migrate && pnpm start",
		"watch": "pnpm dev",
		"dev": "node scripts/dev.mjs",
		"lint": "pnpm -r lint",
		"cy:open": "pnpm cypress open --browser --e2e --config-file=cypress.config.ts",
		"cy:run": "pnpm cypress run",
		"e2e": "pnpm start-server-and-test start:test http://localhost:61812 cy:run",
		"e2e-dev-container": "cp ./.config/cypress-devcontainer.yml ./.config/test.yml && pnpm start-server-and-test start:test http://localhost:61812 cy:run",
		"jest": "cd packages/backend && pnpm jest",
		"jest-and-coverage": "cd packages/backend && pnpm jest-and-coverage",
		"test": "pnpm -r test",
		"test-and-coverage": "pnpm -r test-and-coverage",
		"clean": "node ./scripts/clean.js",
		"clean-all": "node ./scripts/clean-all.js",
		"cleanall": "pnpm clean-all"
	},
	"resolutions": {
		"chokidar": "3.5.3",
		"lodash": "4.17.21"
	},
	"dependencies": {
		"cssnano": "6.1.2",
		"execa": "8.0.1",
		"fast-glob": "3.3.2",
		"ignore-walk": "6.0.5",
		"js-yaml": "4.1.0",
		"postcss": "8.4.47",
		"tar": "6.2.1",
		"terser": "5.33.0",
		"typescript": "5.6.2",
		"esbuild": "0.23.1",
		"glob": "11.0.0"
	},
	"devDependencies": {
		"@misskey-dev/eslint-plugin": "2.0.3",
		"@types/node": "20.14.12",
		"@typescript-eslint/eslint-plugin": "7.17.0",
		"@typescript-eslint/parser": "7.17.0",
		"cross-env": "7.0.3",
		"cypress": "13.14.2",
		"eslint": "9.8.0",
		"globals": "15.9.0",
		"ncp": "2.0.0",
		"start-server-and-test": "2.0.8"
	},
	"optionalDependencies": {
		"@tensorflow/tfjs-core": "4.4.0"
	}
}<|MERGE_RESOLUTION|>--- conflicted
+++ resolved
@@ -1,10 +1,6 @@
 {
 	"name": "misskey",
-<<<<<<< HEAD
-	"version": "2024.9.0+bscone.a",
-=======
-	"version": "2024.10.0",
->>>>>>> 6de7c275
+	"version": "2024.10.0+bscone.a",
 	"codename": "nasubi",
 	"repository": {
 		"type": "git",
