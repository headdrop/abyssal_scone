--- conflicted
+++ resolved
@@ -1,10 +1,6 @@
 {
 	"name": "misskey",
-<<<<<<< HEAD
-	"version": "2023.9.0-beta.2+bscone.a",
-=======
-	"version": "2023.9.1",
->>>>>>> 89edf8f8
+	"version": "2023.9.1+bscone.a",
 	"codename": "nasubi",
 	"repository": {
 		"type": "git",
