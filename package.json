--- conflicted
+++ resolved
@@ -1,10 +1,6 @@
 {
 	"name": "misskey",
-<<<<<<< HEAD
-	"version": "2023.12.2+bscone.c",
-=======
-	"version": "2024.3.1",
->>>>>>> 78ff90f2
+	"version": "2024.3.1+bscone.a",
 	"codename": "nasubi",
 	"repository": {
 		"type": "git",
