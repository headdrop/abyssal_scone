--- conflicted
+++ resolved
@@ -36,15 +36,9 @@
     "@types/express": "4.0.35",
     "@types/glob": "5.0.30",
     "@types/gm": "1.17.30",
-<<<<<<< HEAD
-    "@types/gulp": "4.0.1",
-    "@types/gulp-mocha": "0.0.29",
     "@types/gulp-rename": "0.0.32",
-=======
     "@types/gulp-mocha": "0.0.30",
     "@types/gulp": "4.0.2",
-    "@types/gulp-rename": "0.0.31",
->>>>>>> 5c1f514a
     "@types/gulp-tslint": "3.6.30",
     "@types/gulp-typescript": "0.0.32",
     "@types/gulp-uglify": "0.0.29",
