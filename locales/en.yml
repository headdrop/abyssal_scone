--- conflicted
+++ resolved
@@ -1,12 +1,7 @@
 ---
 meta:
-<<<<<<< HEAD
-  lang: "日本語"
-  divider: ""
-=======
   lang: "English"
   divider: " "
->>>>>>> 4c3dccfc
 common:
   misskey: "Share everything with others using Misskey."
   time:
